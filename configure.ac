--- conflicted
+++ resolved
@@ -8,11 +8,7 @@
 # VERSION define is not used by the code.  It gets a version string
 # from 'git describe'; see src/ceph_ver.[ch]
 
-<<<<<<< HEAD
-AC_INIT([ceph], [0.66], [ceph-devel@vger.kernel.org])
-=======
 AC_INIT([ceph], [0.67], [ceph-devel@vger.kernel.org])
->>>>>>> 870c474c
 
 # Create release string.  Used with VERSION for RPMs.
 RPM_RELEASE=0
