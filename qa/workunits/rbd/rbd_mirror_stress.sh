#!/bin/bash
#
# rbd_mirror.sh - test rbd-mirror daemon
#
# The scripts starts two ("local" and "remote") clusters using mstart.sh script,
# creates a temporary directory, used for cluster configs, daemon logs, admin
# socket, temporary files, and launches rbd-mirror daemon.
#
# There are several env variables useful when troubleshooting a test failure:
#
#  RBD_MIRROR_NOCLEANUP - if not empty, don't run the cleanup (stop processes,
#                         destroy the clusters and remove the temp directory)
#                         on exit, so it is possible to check the test state
#                         after failure.
#  RBD_MIRROR_TEMDIR    - use this path when creating the temporary directory
#                         (should not exist) instead of running mktemp(1).
#
# The cleanup can be done as a separate step, running the script with
# `cleanup ${RBD_MIRROR_TEMDIR}' arguments.
#
# Note, as other workunits tests, rbd_mirror.sh expects to find ceph binaries
# in PATH.
#
# Thus a typical troubleshooting session:
#
# From Ceph src dir (CEPH_SRC_PATH), start the test in NOCLEANUP mode and with
# TEMPDIR pointing to a known location:
#
#   cd $CEPH_SRC_PATH
#   PATH=$CEPH_SRC_PATH:$PATH
#   RBD_MIRROR_NOCLEANUP=1 RBD_MIRROR_TEMDIR=/tmp/tmp.rbd_mirror \
#     ../qa/workunits/rbd/rbd_mirror.sh
#
# After the test failure cd to TEMPDIR and check the current state:
#
#   cd /tmp/tmp.rbd_mirror
#   ls
#   less rbd-mirror.cluster1_daemon.$pid.log
#   ceph --cluster cluster1 -s
#   ceph --cluster cluster1 -s
#   rbd --cluster cluster2 -p mirror ls
#   rbd --cluster cluster2 -p mirror journal status --image test
#   ceph --admin-daemon rbd-mirror.cluster1_daemon.cluster1.$pid.asok help
#   ...
#
# Also you can execute commands (functions) from the script:
#
#   cd $CEPH_SRC_PATH
#   export RBD_MIRROR_TEMDIR=/tmp/tmp.rbd_mirror
#   ../qa/workunits/rbd/rbd_mirror.sh status
#   ../qa/workunits/rbd/rbd_mirror.sh stop_mirror cluster1
#   ../qa/workunits/rbd/rbd_mirror.sh start_mirror cluster2
#   ../qa/workunits/rbd/rbd_mirror.sh flush cluster2
#   ...
#
# Eventually, run the cleanup:
#
#   cd $CEPH_SRC_PATH
#   RBD_MIRROR_TEMDIR=/tmp/tmp.rbd_mirror \
#     ../qa/workunits/rbd/rbd_mirror.sh cleanup
#

CLUSTER1=cluster1
CLUSTER2=cluster2
POOL=mirror
SRC_DIR=$(readlink -f $(dirname $0)/../../../src)
TEMPDIR=

# These vars facilitate running this script in an environment with
# ceph installed from packages, like teuthology. These are not defined
# by default.
#
# RBD_MIRROR_USE_EXISTING_CLUSTER - if set, do not start and stop ceph clusters
# RBD_MIRROR_USE_RBD_MIRROR - if set, use an existing instance of rbd-mirror
#                             running as ceph client $CEPH_ID. If empty,
#                             this script will start and stop rbd-mirror
#
# Functions
#

daemon_asok_file()
{
    local local_cluster=$1
    local cluster=$2

    if [ -n "${RBD_MIRROR_USE_RBD_MIRROR}" ]; then
        echo $(ceph-conf --cluster $local_cluster --name "client.${CEPH_ID}" 'admin socket')
    else
        echo "${TEMPDIR}/rbd-mirror.${local_cluster}_daemon.${cluster}.asok"
    fi
}

daemon_pid_file()
{
    local cluster=$1

    if [ -n "${RBD_MIRROR_USE_RBD_MIRROR}" ]; then
        echo $(ceph-conf --cluster $cluster --name "client.${CEPH_ID}" 'pid file')
    else
        echo "${TEMPDIR}/rbd-mirror.${cluster}_daemon.pid"
    fi
}

testlog()
{
    echo $(date '+%F %T') $@ | tee -a "${TEMPDIR}/rbd-mirror.test.log"
}

setup()
{
    local c
    trap cleanup INT TERM EXIT

    if [ -n "${RBD_MIRROR_TEMDIR}" ]; then
	mkdir "${RBD_MIRROR_TEMDIR}"
	TEMPDIR="${RBD_MIRROR_TEMDIR}"
    else
	TEMPDIR=`mktemp -d`
    fi

    if [ -z "${RBD_MIRROR_USE_EXISTING_CLUSTER}" ]; then
        cd ${SRC_DIR}
        ./mstart.sh ${CLUSTER1} -n
        ./mstart.sh ${CLUSTER2} -n

        ln -s $(readlink -f run/${CLUSTER1}/ceph.conf) \
           ${TEMPDIR}/${CLUSTER1}.conf
        ln -s $(readlink -f run/${CLUSTER2}/ceph.conf) \
           ${TEMPDIR}/${CLUSTER2}.conf

        cd ${TEMPDIR}
    fi

    ceph --cluster ${CLUSTER1} osd pool create ${POOL} 64 64
    ceph --cluster ${CLUSTER2} osd pool create ${POOL} 64 64

    rbd --cluster ${CLUSTER1} mirror pool enable ${POOL} pool
    rbd --cluster ${CLUSTER2} mirror pool enable ${POOL} pool

    rbd --cluster ${CLUSTER1} mirror pool peer add ${POOL} ${CLUSTER2}
    rbd --cluster ${CLUSTER2} mirror pool peer add ${POOL} ${CLUSTER1}
}

cleanup()
{
    test  -n "${RBD_MIRROR_NOCLEANUP}" && return

    set +e

    stop_mirror "${CLUSTER1}"
    stop_mirror "${CLUSTER2}"

    if [ -z "${RBD_MIRROR_USE_EXISTING_CLUSTER}" ]; then
        cd ${SRC_DIR}
        ./mstop.sh ${CLUSTER1}
        ./mstop.sh ${CLUSTER2}
    else
        ceph --cluster ${CLUSTER1} osd pool rm ${POOL} ${POOL} --yes-i-really-really-mean-it
        ceph --cluster ${CLUSTER2} osd pool rm ${POOL} ${POOL} --yes-i-really-really-mean-it
    fi
    rm -Rf ${TEMPDIR}
}

start_mirror()
{
    local cluster=$1

    test -n "${RBD_MIRROR_USE_RBD_MIRROR}" && return

    rbd-mirror \
	--cluster ${cluster} \
	--pid-file=$(daemon_pid_file "${cluster}") \
	--log-file=${TEMPDIR}/rbd-mirror.${cluster}_daemon.\$cluster.\$pid.log \
	--admin-socket=${TEMPDIR}/rbd-mirror.${cluster}_daemon.\$cluster.asok \
	--debug-rbd=30 --debug-journaler=30 \
	--debug-rbd_mirror=30 \
	--daemonize=true
}

stop_mirror()
{
    local cluster=$1

    test -n "${RBD_MIRROR_USE_RBD_MIRROR}" && return

    local pid
    pid=$(cat $(daemon_pid_file "${cluster}") 2>/dev/null) || :
    if [ -n "${pid}" ]
    then
	kill ${pid}
	for s in 1 2 4 8 16 32; do
	    sleep $s
	    ps auxww | awk -v pid=${pid} '$2 == pid {print; exit 1}' && break
	done
	ps auxww | awk -v pid=${pid} '$2 == pid {print; exit 1}'
    fi
    rm -f $(daemon_asok_file "${cluster}" "${CLUSTER1}")
    rm -f $(daemon_asok_file "${cluster}" "${CLUSTER2}")
    rm -f $(daemon_pid_file "${cluster}")
}

admin_daemon()
{
    local cluster=$1 ; shift

    local asok_file=$(daemon_asok_file "${cluster}" "${cluster}")
    test -S "${asok_file}"

    ceph --admin-daemon ${asok_file} $@
}

flush()
{
    local cluster=$1
    local image=$2
    local cmd="rbd mirror flush"

    if [ -n "${image}" ]
    then
       cmd="${cmd} ${POOL}/${image}"
    fi

    admin_daemon "${cluster}" ${cmd}
}

test_image_replay_state()
{
    local cluster=$1
    local image=$2
    local test_state=$3
    local current_state=stopped

    admin_daemon "${cluster}" help |
	fgrep "\"rbd mirror status ${POOL}/${image}\"" &&
    admin_daemon "${cluster}" rbd mirror status ${POOL}/${image} |
	grep -i 'state.*Replaying' &&
    current_state=started

    test "${test_state}" = "${current_state}"
}

wait_for_image_replay_state()
{
    local cluster=$1
    local image=$2
    local state=$3
    local s

    # TODO: add a way to force rbd-mirror to update replayers
    for s in 1 2 4 8 8 8 8 8 8 8 8 16 16; do
	sleep ${s}
	test_image_replay_state "${cluster}" "${image}" "${state}" && return 0
    done
    return 1
}

wait_for_image_replay_started()
{
    local cluster=$1
    local image=$2

    wait_for_image_replay_state "${cluster}" "${image}" started
}

get_position()
{
    local cluster=$1
    local image=$2
    local id_regexp=$3

    # Parse line like below, looking for the first position
    # [id=, commit_position=[positions=[[object_number=1, tag_tid=3, entry_tid=9], [object_number=0, tag_tid=3, entry_tid=8], [object_number=3, tag_tid=3, entry_tid=7], [object_number=2, tag_tid=3, entry_tid=6]]]]

    local status_log=${TEMPDIR}/${CLUSTER2}-${POOL}-${image}.status
    rbd --cluster ${cluster} -p ${POOL} journal status --image ${image} |
	tee ${status_log} >&2
    sed -nEe 's/^.*\[id='"${id_regexp}"',.*positions=\[\[([^]]*)\],.*$/\1/p' \
	${status_log}
}

get_master_position()
{
    local cluster=$1
    local image=$2

    get_position "${cluster}" "${image}" ''
}

get_mirror_position()
{
    local cluster=$1
    local image=$2

    get_position "${cluster}" "${image}" '..*'
}

test_status_in_pool_dir()
{
    local cluster=$1
    local image=$2
    local state_pattern=$3
    local description_pattern=$4

    local status_log=${TEMPDIR}/${cluster}-${image}.mirror_status
    rbd --cluster ${cluster} -p ${POOL} mirror image status ${image} |
	tee ${status_log}
    grep "state: .*${state_pattern}" ${status_log}
    grep "description: .*${description_pattern}" ${status_log}
}

create_image()
{
    local cluster=$1
    local image=$2
    local size=$3

    rbd --cluster ${cluster} -p ${POOL} create --size ${size} \
	--image-feature exclusive-lock --image-feature journaling ${image}
}

write_image()
{
    local cluster=$1
    local image=$2
    local duration=$(($RANDOM % 35 + 15))

<<<<<<< HEAD
    timeout ${duration}s ceph_test_rbd_mirror_random_write \
	--cluster ${cluster} ${POOL} ${image} \
	--debug-rbd=20 --debug-journaler=20 \
	2> ${TEMPDIR}/rbd-mirror-random-write.log || true
=======
    timeout ${duration}s rbd --cluster ${cluster} -p ${POOL} bench-write \
	${image} --io-size 4096 --io-threads 8 --io-total 10G --io-pattern rand \
        --debug-rbd=20 --debug-journaler=20 2> ${TEMPDIR}/rbd-bench-write.log || true
>>>>>>> e5ebb51f
}

create_snap()
{
    local cluster=$1
    local image=$2
    local snap_name=$3

    rbd --cluster ${cluster} -p ${POOL} snap create ${image}@${snap_name} \
	--debug-rbd=20 --debug-journaler=20 2> ${TEMPDIR}/rbd-snap-create.log
}

wait_for_snap()
{
    local cluster=$1
    local image=$2
    local snap_name=$3
    local s

    for s in 1 2 4 8 8 8 8 8 8 8 8 16 16 16 16 32 32 32 32; do
	sleep ${s}
        rbd --cluster ${cluster} -p ${POOL} info ${image}@${snap_name} || continue
        return 0
    done
    return 1
}

compare_images()
{
    local image=$1
    local snap_name=$2

    local rmt_export=${TEMPDIR}/${CLUSTER2}-${POOL}-${image}.export
    local loc_export=${TEMPDIR}/${CLUSTER1}-${POOL}-${image}.export

    rm -f ${rmt_export} ${loc_export}
    rbd --cluster ${CLUSTER2} -p ${POOL} export ${image}@${snap_name} ${rmt_export}
    rbd --cluster ${CLUSTER1} -p ${POOL} export ${image}@${snap_name} ${loc_export}
    cmp ${rmt_export} ${loc_export}
}

#
# Main
#

if [ "$#" -gt 0 ]
then
    if [ -z "${RBD_MIRROR_TEMDIR}" ]
    then
       echo "RBD_MIRROR_TEMDIR is not set" >&2
       exit 1
    fi

    TEMPDIR="${RBD_MIRROR_TEMDIR}"
    cd ${TEMPDIR}
    $@
    exit $?
fi

set -xe

setup

testlog "TEST: add image and test replay"
start_mirror ${CLUSTER1}
image=test
create_image ${CLUSTER2} ${image} '512M'
wait_for_image_replay_started ${CLUSTER1} ${image}

for i in `seq 1 10`
do
  write_image ${CLUSTER2} ${image}

  test_status_in_pool_dir ${CLUSTER1} ${image} 'up+replaying' 'master_position'

  snap_name="snap${i}"
  create_snap ${CLUSTER2} ${image} ${snap_name}
  wait_for_snap ${CLUSTER1} ${image} ${snap_name}
  compare_images ${image} ${snap_name}
done

echo OK<|MERGE_RESOLUTION|>--- conflicted
+++ resolved
@@ -324,16 +324,9 @@
     local image=$2
     local duration=$(($RANDOM % 35 + 15))
 
-<<<<<<< HEAD
-    timeout ${duration}s ceph_test_rbd_mirror_random_write \
-	--cluster ${cluster} ${POOL} ${image} \
-	--debug-rbd=20 --debug-journaler=20 \
-	2> ${TEMPDIR}/rbd-mirror-random-write.log || true
-=======
     timeout ${duration}s rbd --cluster ${cluster} -p ${POOL} bench-write \
 	${image} --io-size 4096 --io-threads 8 --io-total 10G --io-pattern rand \
         --debug-rbd=20 --debug-journaler=20 2> ${TEMPDIR}/rbd-bench-write.log || true
->>>>>>> e5ebb51f
 }
 
 create_snap()
