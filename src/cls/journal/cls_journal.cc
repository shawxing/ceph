--- conflicted
+++ resolved
@@ -279,18 +279,6 @@
     for(std::set<cls::journal::Client>::iterator it = batch.begin();
         it != batch.end(); ++it) {
       cls::journal::ObjectSetPosition object_set_position = (*it).commit_position;
-<<<<<<< HEAD
-      if (!object_set_position.object_positions.empty()) {
-        cls::journal::ObjectPosition first = object_set_position.object_positions.front();
-
-        // least tag_tid (or least entry_tid for matching tag_tid)
-        if (!valid || (tag_tid > first.tag_tid) || ((tag_tid == first.tag_tid) && (entry_tid > first.entry_tid))) {
-          tag_tid = first.tag_tid;
-          entry_tid = first.entry_tid;
-          *minset = cls::journal::ObjectSetPosition(object_set_position);
-          valid = true;
-        }
-=======
       if (object_set_position.object_positions.empty()) {
 	*minset = cls::journal::ObjectSetPosition();
 	break;
@@ -303,7 +291,6 @@
 	entry_tid = first.entry_tid;
 	*minset = cls::journal::ObjectSetPosition(object_set_position);
 	valid = true;
->>>>>>> 16d28480
       }
     }
 
