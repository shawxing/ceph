// -*- mode:C++; tab-width:8; c-basic-offset:2; indent-tabs-mode:t -*-
// vim: ts=8 sw=2 smarttab

#include <errno.h>
#include <limits.h>

#include "common/Formatter.h"
#include "common/HTMLFormatter.h"
#include "common/utf8.h"
#include "include/str_list.h"
#include "rgw_common.h"
#include "rgw_rados.h"
#include "rgw_formats.h"
#include "rgw_op.h"
#include "rgw_rest.h"
#include "rgw_rest_swift.h"
#include "rgw_rest_s3.h"
#include "rgw_swift_auth.h"
#include "rgw_cors_s3.h"
#include "rgw_http_errors.h"

#include "rgw_client_io.h"
#include "rgw_resolve.h"

#include <numeric>

#define dout_subsys ceph_subsys_rgw


struct rgw_http_attr {
  const char *rgw_attr;
  const char *http_attr;
};

/*
 * mapping between rgw object attrs and output http fields
 */
static const struct rgw_http_attr base_rgw_to_http_attrs[] = {
  { RGW_ATTR_CONTENT_LANG,      "Content-Language" },
  { RGW_ATTR_EXPIRES,           "Expires" },
  { RGW_ATTR_CACHE_CONTROL,     "Cache-Control" },
  { RGW_ATTR_CONTENT_DISP,      "Content-Disposition" },
  { RGW_ATTR_CONTENT_ENC,       "Content-Encoding" },
  { RGW_ATTR_USER_MANIFEST,     "X-Object-Manifest" },
  /* RGW_ATTR_AMZ_WEBSITE_REDIRECT_LOCATION header depends on access mode:
   * S3 endpoint: x-amz-website-redirect-location
   * S3Website endpoint: Location
   */
  { RGW_ATTR_AMZ_WEBSITE_REDIRECT_LOCATION, "x-amz-website-redirect-location" },
};


struct generic_attr {
  const char *http_header;
  const char *rgw_attr;
};

/*
 * mapping between http env fields and rgw object attrs
 */
static const struct generic_attr generic_attrs[] = {
  { "CONTENT_TYPE",             RGW_ATTR_CONTENT_TYPE },
  { "HTTP_CONTENT_LANGUAGE",    RGW_ATTR_CONTENT_LANG },
  { "HTTP_EXPIRES",             RGW_ATTR_EXPIRES },
  { "HTTP_CACHE_CONTROL",       RGW_ATTR_CACHE_CONTROL },
  { "HTTP_CONTENT_DISPOSITION", RGW_ATTR_CONTENT_DISP },
  { "HTTP_CONTENT_ENCODING",    RGW_ATTR_CONTENT_ENC },
};

map<string, string> rgw_to_http_attrs;
static map<string, string> generic_attrs_map;
map<int, const char *> http_status_names;

/*
 * make attrs look_like_this
 * converts dashes to underscores
 */
string lowercase_underscore_http_attr(const string& orig)
{
  const char *s = orig.c_str();
  char buf[orig.size() + 1];
  buf[orig.size()] = '\0';

  for (size_t i = 0; i < orig.size(); ++i, ++s) {
    switch (*s) {
      case '-':
        buf[i] = '_';
        break;
      default:
        buf[i] = tolower(*s);
    }
  }
  return string(buf);
}

/*
 * make attrs LOOK_LIKE_THIS
 * converts dashes to underscores
 */
string uppercase_underscore_http_attr(const string& orig)
{
  const char *s = orig.c_str();
  char buf[orig.size() + 1];
  buf[orig.size()] = '\0';

  for (size_t i = 0; i < orig.size(); ++i, ++s) {
    switch (*s) {
      case '-':
        buf[i] = '_';
        break;
      default:
        buf[i] = toupper(*s);
    }
  }
  return string(buf);
}

/*
 * make attrs look-like-this
 * converts underscores to dashes
 */
string lowercase_dash_http_attr(const string& orig)
{
  const char *s = orig.c_str();
  char buf[orig.size() + 1];
  buf[orig.size()] = '\0';

  for (size_t i = 0; i < orig.size(); ++i, ++s) {
    switch (*s) {
      case '_':
        buf[i] = '-';
        break;
      default:
        buf[i] = tolower(*s);
    }
  }
  return string(buf);
}

/*
 * make attrs Look-Like-This
 * converts underscores to dashes
 */
string camelcase_dash_http_attr(const string& orig)
{
  const char *s = orig.c_str();
  char buf[orig.size() + 1];
  buf[orig.size()] = '\0';

  bool last_sep = true;

  for (size_t i = 0; i < orig.size(); ++i, ++s) {
    switch (*s) {
      case '_':
      case '-':
        buf[i] = '-';
        last_sep = true;
        break;
      default:
        if (last_sep) {
          buf[i] = toupper(*s);
        } else {
          buf[i] = tolower(*s);
        }
        last_sep = false;
    }
  }
  return string(buf);
}

/* avoid duplicate hostnames in hostnames lists */
static set<string> hostnames_set;
static set<string> hostnames_s3website_set;

void rgw_rest_init(CephContext *cct, RGWZoneGroup& zone_group)
{
  region.store->init_host_id();

  for (const auto& rgw2http : base_rgw_to_http_attrs)  {
    rgw_to_http_attrs[rgw2http.rgw_attr] = rgw2http.http_attr;
  }

  for (const auto& http2rgw : generic_attrs) {
    generic_attrs_map[http2rgw.http_header] = http2rgw.rgw_attr;
  }

  list<string> extended_http_attrs;
  get_str_list(cct->_conf->rgw_extended_http_attrs, extended_http_attrs);

  list<string>::iterator iter;
  for (iter = extended_http_attrs.begin(); iter != extended_http_attrs.end(); ++iter) {
    string rgw_attr = RGW_ATTR_PREFIX;
    rgw_attr.append(lowercase_underscore_http_attr(*iter));

    rgw_to_http_attrs[rgw_attr] = camelcase_dash_http_attr(*iter);

    string http_header = "HTTP_";
    http_header.append(uppercase_underscore_http_attr(*iter));

    generic_attrs_map[http_header] = rgw_attr;
  }

  for (const struct rgw_http_status_code *h = http_codes; h->code; h++) {
    http_status_names[h->code] = h->name;
  }

  if (!cct->_conf->rgw_dns_name.empty()) {
    hostnames_set.insert(cct->_conf->rgw_dns_name);
  }
<<<<<<< HEAD
  hostnames_set.insert(zone_group.hostnames.begin(),  zone_group.hostnames.end());
=======
  hostnames_set.insert(region.hostnames.begin(),  region.hostnames.end());
  string s;
  ldout(cct, 20) << "RGW hostnames: " << std::accumulate(hostnames_set.begin(), hostnames_set.end(), s) << dendl;
>>>>>>> 7731ae92
  /* TODO: We should have a sanity check that no hostname matches the end of
   * any other hostname, otherwise we will get ambigious results from
   * rgw_find_host_in_domains.
   * Eg: 
   * Hostnames: [A, B.A]
   * Inputs: [Z.A, X.B.A]
   * Z.A clearly splits to subdomain=Z, domain=Z
   * X.B.A ambigously splits to both {X, B.A} and {X.B, A}
   */

  if (!cct->_conf->rgw_dns_s3website_name.empty()) {
    hostnames_s3website_set.insert(cct->_conf->rgw_dns_s3website_name);
  }
  hostnames_s3website_set.insert(region.hostnames_s3website.begin(), region.hostnames_s3website.end());
  s.clear();
  ldout(cct, 20) << "RGW S3website hostnames: " << std::accumulate(hostnames_s3website_set.begin(), hostnames_s3website_set.end(), s) << dendl;
  /* TODO: we should repeat the hostnames_set sanity check here
   * and ALSO decide about overlap, if any
   */
}

static bool str_ends_with(const string& s, const string& suffix, size_t *pos)
{
  size_t len = suffix.size();
  if (len > (size_t)s.size()) {
    return false;
  }

  ssize_t p = s.size() - len;
  if (pos) {
    *pos = p;
  }

  return s.compare(p, len, suffix) == 0;
}

static bool rgw_find_host_in_domains(const string& host, string *domain, string *subdomain, set<string> valid_hostnames_set)
{
  set<string>::iterator iter;
  /** TODO, Future optimization
   * store hostnames_set elements _reversed_, and look for a prefix match,
   * which is much faster than a suffix match.
   */
  for (iter = valid_hostnames_set.begin(); iter != valid_hostnames_set.end(); ++iter) {
    size_t pos;
    if (!str_ends_with(host, *iter, &pos))
      continue;

    if (pos == 0) {
      *domain = host;
      subdomain->clear();
    } else {
      if (host[pos - 1] != '.') {
        continue;
      }

      *domain = host.substr(pos);
      *subdomain = host.substr(0, pos - 1);
    }
    return true;
  }
  return false;
}

static void dump_status(struct req_state *s, int status, const char *status_name)
{
  s->formatter->set_status(status, status_name);
  int r = s->cio->send_status(status, status_name);
  if (r < 0) {
    ldout(s->cct, 0) << "ERROR: s->cio->send_status() returned err=" << r << dendl;
  }
}

void rgw_flush_formatter_and_reset(struct req_state *s, Formatter *formatter)
{
  std::ostringstream oss;
  formatter->output_footer();
  formatter->flush(oss);
  std::string outs(oss.str());
  if (!outs.empty() && s->op != OP_HEAD) {
    s->cio->write(outs.c_str(), outs.size());
  }

  s->formatter->reset();
}

void rgw_flush_formatter(struct req_state *s, Formatter *formatter)
{
  std::ostringstream oss;
  formatter->flush(oss);
  std::string outs(oss.str());
  if (!outs.empty() && s->op != OP_HEAD) {
    s->cio->write(outs.c_str(), outs.size());
  }
}

void set_req_state_err(struct rgw_err& err,     /* out */
                       int err_no,              /* in  */
                       const int prot_flags)    /* in  */
{
  const struct rgw_http_errors *r;

  if (err_no < 0)
    err_no = -err_no;
  err.ret = -err_no;
  if (prot_flags & RGW_REST_SWIFT) {
    r = search_err(err_no, RGW_HTTP_SWIFT_ERRORS, ARRAY_LEN(RGW_HTTP_SWIFT_ERRORS));
    if (r) {
      err.http_ret = r->http_ret;
      err.s3_code = r->s3_code;
      return;
    }
  }

  r = search_err(err_no, RGW_HTTP_ERRORS, ARRAY_LEN(RGW_HTTP_ERRORS));
  if (r) {
    if (prot_flags & RGW_REST_WEBSITE && err_no == ERR_WEBSITE_REDIRECT && err.is_clear()) {
      // http_ret was custom set, so don't change it!
    } else {
      err.http_ret = r->http_ret;
    }
    err.s3_code = r->s3_code;
    return;
  }
  dout(0) << "WARNING: set_req_state_err err_no=" << err_no << " resorting to 500" << dendl;

  err.http_ret = 500;
  err.s3_code = "UnknownError";
}

void set_req_state_err(struct req_state * const s, const int err_no)
{
  if (s) {
    set_req_state_err(s->err, err_no, s->prot_flags);
  }
}

void dump_errno(int http_ret, string& out) {
  stringstream ss;

  ss <<  http_ret << " " << http_status_names[http_ret];
  out = ss.str();
}

void dump_errno(const struct rgw_err &err, string& out) {
  dump_errno(err.http_ret, out);
}

void dump_errno(struct req_state *s)
{
  dump_status(s, s->err.http_ret, http_status_names[s->err.http_ret]);
}

void dump_errno(struct req_state *s, int http_ret)
{
  dump_status(s, http_ret, http_status_names[http_ret]);
}

void dump_string_header(struct req_state *s, const char *name, const char *val)
{
  int r = s->cio->print("%s: %s\r\n", name, val);
  if (r < 0) {
    ldout(s->cct, 0) << "ERROR: s->cio->print() returned err=" << r << dendl;
  }
}

void dump_content_length(struct req_state *s, uint64_t len)
{
  int r = s->cio->send_content_length(len);
  if (r < 0) {
    ldout(s->cct, 0) << "ERROR: s->cio->send_content_length() returned err="
                     << r << dendl;
  }
  r = s->cio->print("Accept-Ranges: bytes\r\n");
  if (r < 0) {
    ldout(s->cct, 0) << "ERROR: s->cio->print() returned err=" << r << dendl;
  }
}

void dump_etag(struct req_state * const s, const char * const etag)
{
  if ('\0' == *etag) {
    return;
  }

  int r;
  if (s->prot_flags & RGW_REST_SWIFT) {
    r = s->cio->print("etag: %s\r\n", etag);
  } else {
    r = s->cio->print("ETag: \"%s\"\r\n", etag);
  }

  if (r < 0) {
    ldout(s->cct, 0) << "ERROR: s->cio->print() returned err=" << r << dendl;
  }
}

void dump_pair(struct req_state *s, const char *key, const char *value)
{
  if ( (strlen(key) > 0) && (strlen(value) > 0))
    s->cio->print("%s: %s\r\n", key, value);
}

void dump_bucket_from_state(struct req_state *s)
{
  int expose_bucket = g_conf->rgw_expose_bucket;
  if (expose_bucket) {
    if (!s->bucket_name.empty()) {
      string b;
      if (!s->bucket_tenant.empty()) {
        string g = s->bucket_tenant + "/" + s->bucket_name;
        url_encode(g, b);
      } else {
        url_encode(s->bucket_name, b);
      }
      s->cio->print("Bucket: %s\r\n", b.c_str());
    }
  }
}

void dump_uri_from_state(struct req_state *s)
{
  if (strcmp(s->info.request_uri.c_str(), "/") == 0) {

    string location = "http://";
    string server = s->info.env->get("SERVER_NAME", "<SERVER_NAME>");
    location.append(server);
    location += "/";
    if (!s->bucket_name.empty()) {
      if (!s->bucket_tenant.empty()) {
        location += s->bucket_tenant;
        location += ":";
      }
      location += s->bucket_name;
      location += "/";
      if (!s->object.empty()) {
        location += s->object.name;
        s->cio->print("Location: %s\r\n", location.c_str());
      }
    }
  }
  else {
    s->cio->print("Location: \"%s\"\r\n", s->info.request_uri.c_str());
  }
}

void dump_redirect(struct req_state *s, const string& redirect)
{
  if (redirect.empty())
    return;

  s->cio->print("Location: %s\r\n", redirect.c_str());
}

void dump_time_header(struct req_state *s, const char *name, time_t t)
{

  char timestr[TIME_BUF_SIZE];
  struct tm result;
  struct tm *tmp = gmtime_r(&t, &result);
  if (tmp == NULL)
    return;

  if (strftime(timestr, sizeof(timestr), "%a, %d %b %Y %H:%M:%S %Z", tmp) == 0)
    return;

  int r = s->cio->print("%s: %s\r\n", name, timestr);
  if (r < 0) {
    ldout(s->cct, 0) << "ERROR: s->cio->print() returned err=" << r << dendl;
  }
}

void dump_last_modified(struct req_state *s, time_t t)
{
  dump_time_header(s, "Last-Modified", t);
}

void dump_epoch_header(struct req_state *s, const char *name, time_t t)
{
  char buf[32];
  snprintf(buf, sizeof(buf), "%lld", (long long)t);

  int r = s->cio->print("%s: %s\r\n", name, buf);
  if (r < 0) {
    ldout(s->cct, 0) << "ERROR: s->cio->print() returned err=" << r << dendl;
  }
}

void dump_time(struct req_state *s, const char *name, time_t *t)
{
  char buf[TIME_BUF_SIZE];
  struct tm result;
  struct tm *tmp = gmtime_r(t, &result);
  if (tmp == NULL)
    return;

  if (strftime(buf, sizeof(buf), "%Y-%m-%dT%T.000Z", tmp) == 0)
    return;

  s->formatter->dump_string(name, buf);
}

void dump_owner(struct req_state *s, rgw_user& id, string& name, const char *section)
{
  if (!section)
    section = "Owner";
  s->formatter->open_object_section(section);
  s->formatter->dump_string("ID", id.to_str());
  s->formatter->dump_string("DisplayName", name);
  s->formatter->close_section();
}

void dump_access_control(struct req_state *s, const char *origin, const char *meth,
                         const char *hdr, const char *exp_hdr, uint32_t max_age) {
  if (origin && (origin[0] != '\0')) {
    s->cio->print("Access-Control-Allow-Origin: %s\r\n", origin);
    if (meth && (meth[0] != '\0'))
      s->cio->print("Access-Control-Allow-Methods: %s\r\n", meth);
    if (hdr && (hdr[0] != '\0'))
      s->cio->print("Access-Control-Allow-Headers: %s\r\n", hdr);
    if (exp_hdr && (exp_hdr[0] != '\0')) {
      s->cio->print("Access-Control-Expose-Headers: %s\r\n", exp_hdr);
    }
    if (max_age != CORS_MAX_AGE_INVALID) {
      s->cio->print("Access-Control-Max-Age: %d\r\n", max_age);
    }
  }
}

void dump_access_control(req_state *s, RGWOp *op)
{
  string origin;
  string method;
  string header;
  string exp_header;
  unsigned max_age = CORS_MAX_AGE_INVALID;

  if (!op->generate_cors_headers(origin, method, header, exp_header, &max_age))
    return;

  dump_access_control(s, origin.c_str(), method.c_str(), header.c_str(), exp_header.c_str(), max_age);
}

void dump_start(struct req_state *s)
{
  if (!s->content_started) {
    s->formatter->output_header();
    s->content_started = true;
  }
}

void dump_trans_id(req_state *s)
{
  if (s->prot_flags & RGW_REST_SWIFT) {
    s->cio->print("X-Trans-Id: %s\r\n", s->trans_id.c_str());
  }
  else {
    s->cio->print("x-amz-request-id: %s\r\n", s->trans_id.c_str());
  }
}

void end_header(struct req_state *s, RGWOp *op, const char *content_type, const int64_t proposed_content_length,
		bool force_content_type, bool force_no_error)
{
  string ctype;

  dump_trans_id(s);

  if ((!s->err.is_err()) &&
      (s->bucket_info.owner != s->user.user_id) &&
      (s->bucket_info.requester_pays)) {
    s->cio->print("x-amz-request-charged: requester\r\n");
  }

  if (op) {
    dump_access_control(s, op);
  }

  if (s->prot_flags & RGW_REST_SWIFT && !content_type) {
    force_content_type = true;
  }

  /* do not send content type if content length is zero
     and the content type was not set by the user */
  if (force_content_type || (!content_type &&  s->formatter->get_len()  != 0) || s->err.is_err()){
    switch (s->format) {
    case RGW_FORMAT_XML:
      ctype = "application/xml";
      break;
    case RGW_FORMAT_JSON:
      ctype = "application/json";
      break;
    case RGW_FORMAT_HTML:
      ctype = "text/html";
      break;
    default:
      ctype = "text/plain";
      break;
    }
    if (s->prot_flags & RGW_REST_SWIFT)
      ctype.append("; charset=utf-8");
    content_type = ctype.c_str();
  }
  if (!force_no_error && s->err.is_err()) {
    dump_start(s);
    if (s->format != RGW_FORMAT_HTML) {
      s->formatter->open_object_section("Error");
    }
    if (!s->err.s3_code.empty())
      s->formatter->dump_string("Code", s->err.s3_code);
    if (!s->err.message.empty())
      s->formatter->dump_string("Message", s->err.message);
    if (!s->bucket_name.empty()) // TODO: connect to expose_bucket
      s->formatter->dump_string("BucketName", s->bucket_name);
    if (!s->trans_id.empty()) // TODO: connect to expose_bucket or another toggle
      s->formatter->dump_string("RequestId", s->trans_id);
    s->formatter->dump_string("HostId", s->host_id);
    if (s->format != RGW_FORMAT_HTML) {
      s->formatter->close_section();
    }
    s->formatter->output_footer();
    dump_content_length(s, s->formatter->get_len());
  } else {
    if (proposed_content_length != NO_CONTENT_LENGTH) {
      dump_content_length(s, proposed_content_length);
    }
  }

  int r;
  if (content_type) {
      r = s->cio->print("Content-Type: %s\r\n", content_type);
      if (r < 0) {
	ldout(s->cct, 0) << "ERROR: s->cio->print() returned err=" << r << dendl;
      }
  }
  r = s->cio->complete_header();
  if (r < 0) {
    ldout(s->cct, 0) << "ERROR: s->cio->complete_header() returned err=" << r << dendl;
  }

  s->cio->set_account(true);
  rgw_flush_formatter_and_reset(s, s->formatter);
}

void abort_early(struct req_state *s, RGWOp *op, int err_no, RGWHandler* handler)
{
  string error_content("");
  if (!s->formatter) {
    s->formatter = new JSONFormatter;
    s->format = RGW_FORMAT_JSON;
  }

  // op->error_handler is responsible for calling it's handler error_handler
  if (op != NULL) {
    int new_err_no;
    new_err_no = op->error_handler(err_no, &error_content);
    ldout(s->cct, 20) << "op->ERRORHANDLER: err_no=" << err_no << " new_err_no=" << new_err_no << dendl;
    err_no = new_err_no;
  } else if (handler != NULL) {
    int new_err_no;
    new_err_no = handler->error_handler(err_no, &error_content);
    ldout(s->cct, 20) << "handler->ERRORHANDLER: err_no=" << err_no << " new_err_no=" << new_err_no << dendl;
    err_no = new_err_no;
  }
  set_req_state_err(s, err_no);
  dump_errno(s);
  dump_bucket_from_state(s);
<<<<<<< HEAD
  if (err_no == -ERR_PERMANENT_REDIRECT && !s->zonegroup_endpoint.empty()) {
    string dest_uri = s->zonegroup_endpoint;
    /*
     * reqest_uri is always start with slash, so we need to remove
     * the unnecessary slash at the end of dest_uri.
     */
    if (dest_uri[dest_uri.size() - 1] == '/') {
      dest_uri = dest_uri.substr(0, dest_uri.size() - 1);
=======
  if (err_no == -ERR_PERMANENT_REDIRECT || err_no == -ERR_WEBSITE_REDIRECT) {
    string dest_uri;
    if (!s->redirect.empty()) {
      dest_uri = s->redirect;
    } else if (!s->region_endpoint.empty()) {
      string dest_uri = s->region_endpoint;
      /*
       * reqest_uri is always start with slash, so we need to remove
       * the unnecessary slash at the end of dest_uri.
       */
      if (dest_uri[dest_uri.size() - 1] == '/') {
        dest_uri = dest_uri.substr(0, dest_uri.size() - 1);
      }
      dest_uri += s->info.request_uri;
      dest_uri += "?";
      dest_uri += s->info.request_params;
>>>>>>> 7731ae92
    }

    if (!dest_uri.empty()) {
      dump_redirect(s, dest_uri);
    }
  }
  if (!error_content.empty()) {
    ldout(s->cct, 20) << "error_content is set, we need to serve it INSTEAD of firing the formatter" << dendl;
    /*
     * FIXME we must add all error entries as headers here:
     * when having a working errordoc, then the s3 error fields are rendered as HTTP headers, e.g.:
     *
     *   x-amz-error-code: NoSuchKey
     *   x-amz-error-message: The specified key does not exist.
     *   x-amz-error-detail-Key: foo
     */
    end_header(s, op, NULL, NO_CONTENT_LENGTH, false, true);
    s->cio->write(error_content.c_str(), error_content.size());
    s->formatter->reset();
  } else {
    end_header(s, op);
    rgw_flush_formatter_and_reset(s, s->formatter);
  }
  perfcounter->inc(l_rgw_failed_req);
}

void dump_continue(struct req_state *s)
{
  s->cio->send_100_continue();
}

void dump_range(struct req_state *s, uint64_t ofs, uint64_t end, uint64_t total)
{
  char range_buf[128];

  /* dumping range into temp buffer first, as libfcgi will fail to digest %lld */
  snprintf(range_buf, sizeof(range_buf), "%lld-%lld/%lld", (long long)ofs, (long long)end, (long long)total);
  int r = s->cio->print("Content-Range: bytes %s\r\n", range_buf);
  if (r < 0) {
    ldout(s->cct, 0) << "ERROR: s->cio->print() returned err=" << r << dendl;
  }
}

int RGWGetObj_ObjStore::get_params()
{
  range_str = s->info.env->get("HTTP_RANGE");
  if_mod = s->info.env->get("HTTP_IF_MODIFIED_SINCE");
  if_unmod = s->info.env->get("HTTP_IF_UNMODIFIED_SINCE");
  if_match = s->info.env->get("HTTP_IF_MATCH");
  if_nomatch = s->info.env->get("HTTP_IF_NONE_MATCH");

  if (s->system_request) {
    mod_zone_id = s->info.env->get_int("HTTP_DEST_ZONE_SHORT_ID", 0);
    mod_pg_ver = s->info.env->get_int("HTTP_DEST_PG_VER", 0);
  }

  return 0;
}

int RESTArgs::get_string(struct req_state *s, const string& name, const string& def_val, string *val, bool *existed)
{
  bool exists;
  *val = s->info.args.get(name, &exists);

  if (existed)
    *existed = exists;

  if (!exists) {
    *val = def_val;
    return 0;
  }

  return 0;
}

int RESTArgs::get_uint64(struct req_state *s, const string& name, uint64_t def_val, uint64_t *val, bool *existed)
{
  bool exists;
  string sval = s->info.args.get(name, &exists);

  if (existed)
    *existed = exists;

  if (!exists) {
    *val = def_val;
    return 0;
  }

  int r = stringtoull(sval, val);
  if (r < 0)
    return r;

  return 0;
}

int RESTArgs::get_int64(struct req_state *s, const string& name, int64_t def_val, int64_t *val, bool *existed)
{
  bool exists;
  string sval = s->info.args.get(name, &exists);

  if (existed)
    *existed = exists;

  if (!exists) {
    *val = def_val;
    return 0;
  }

  int r = stringtoll(sval, val);
  if (r < 0)
    return r;

  return 0;
}

int RESTArgs::get_uint32(struct req_state *s, const string& name, uint32_t def_val, uint32_t *val, bool *existed)
{
  bool exists;
  string sval = s->info.args.get(name, &exists);

  if (existed)
    *existed = exists;

  if (!exists) {
    *val = def_val;
    return 0;
  }

  int r = stringtoul(sval, val);
  if (r < 0)
    return r;

  return 0;
}

int RESTArgs::get_int32(struct req_state *s, const string& name, int32_t def_val, int32_t *val, bool *existed)
{
  bool exists;
  string sval = s->info.args.get(name, &exists);

  if (existed)
    *existed = exists;

  if (!exists) {
    *val = def_val;
    return 0;
  }

  int r = stringtol(sval, val);
  if (r < 0)
    return r;

  return 0;
}

int RESTArgs::get_time(struct req_state *s, const string& name, const utime_t& def_val, utime_t *val, bool *existed)
{
  bool exists;
  string sval = s->info.args.get(name, &exists);

  if (existed)
    *existed = exists;

  if (!exists) {
    *val = def_val;
    return 0;
  }

  uint64_t epoch, nsec;

  int r = utime_t::parse_date(sval, &epoch, &nsec);
  if (r < 0)
    return r;

  *val = utime_t(epoch, nsec);

  return 0;
}

int RESTArgs::get_epoch(struct req_state *s, const string& name, uint64_t def_val, uint64_t *epoch, bool *existed)
{
  bool exists;
  string date = s->info.args.get(name, &exists);

  if (existed)
    *existed = exists;

  if (!exists) {
    *epoch = def_val;
    return 0;
  }

  int r = utime_t::parse_date(date, epoch, NULL);
  if (r < 0)
    return r;

  return 0;
}

int RESTArgs::get_bool(struct req_state *s, const string& name, bool def_val, bool *val, bool *existed)
{
  bool exists;
  string sval = s->info.args.get(name, &exists);

  if (existed)
    *existed = exists;

  if (!exists) {
    *val = def_val;
    return 0;
  }

  const char *str = sval.c_str();

  if (sval.empty() ||
      strcasecmp(str, "true") == 0 ||
      sval.compare("1") == 0) {
    *val = true;
    return 0;
  }

  if (strcasecmp(str, "false") != 0 &&
      sval.compare("0") != 0) {
    *val = def_val;
    return -EINVAL;
  }

  *val = false;
  return 0;
}


void RGWRESTFlusher::do_start(int ret)
{
  set_req_state_err(s, ret); /* no going back from here */
  dump_errno(s);
  dump_start(s);
  end_header(s, op);
  rgw_flush_formatter_and_reset(s, s->formatter);
}

void RGWRESTFlusher::do_flush()
{
  rgw_flush_formatter(s, s->formatter);
}

int RGWPutObj_ObjStore::verify_params()
{
  if (s->length) {
    off_t len = atoll(s->length);
    if (len > (off_t)(s->cct->_conf->rgw_max_put_size)) {
      return -ERR_TOO_LARGE;
    }
  }

  return 0;
}

int RGWPutObj_ObjStore::get_params()
{
  supplied_md5_b64 = s->info.env->get("HTTP_CONTENT_MD5");

  return 0;
}

int RGWPutObj_ObjStore::get_data(bufferlist& bl)
{
  size_t cl;
  uint64_t chunk_size = s->cct->_conf->rgw_max_chunk_size;
  if (s->length) {
    cl = atoll(s->length) - ofs;
    if (cl > chunk_size)
      cl = chunk_size;
  } else {
    cl = chunk_size;
  }

  int len = 0;
  if (cl) {
    bufferptr bp(cl);

    int read_len; /* cio->read() expects int * */
    int r = s->cio->read(bp.c_str(), cl, &read_len);
    len = read_len;
    if (r < 0)
      return r;
    bl.append(bp, 0, len);
  }

  if ((uint64_t)ofs + len > s->cct->_conf->rgw_max_put_size) {
    return -ERR_TOO_LARGE;
  }

  if (!ofs)
    supplied_md5_b64 = s->info.env->get("HTTP_CONTENT_MD5");

  return len;
}

int RGWPostObj_ObjStore::verify_params()
{
  /*  check that we have enough memory to store the object
  note that this test isn't exact and may fail unintentionally
  for large requests is */
  if (!s->length) {
    return -ERR_LENGTH_REQUIRED;
  }
  off_t len = atoll(s->length);
  if (len > (off_t)(s->cct->_conf->rgw_max_put_size)) {
    return -ERR_TOO_LARGE;
  }

  return 0;
}

int RGWPutACLs_ObjStore::get_params()
{
  size_t cl = 0;
  if (s->length)
    cl = atoll(s->length);
  if (cl) {
    data = (char *)malloc(cl + 1);
    if (!data) {
       op_ret = -ENOMEM;
       return op_ret;
    }
    int read_len;
    int r = s->cio->read(data, cl, &read_len);
    len = read_len;
    if (r < 0)
      return r;
    data[len] = '\0';
  } else {
    len = 0;
  }

  return op_ret;
}

static int read_all_chunked_input(req_state *s, char **pdata, int *plen, int max_read)
{
#define READ_CHUNK 4096
#define MAX_READ_CHUNK (128 * 1024)
  int need_to_read = READ_CHUNK;
  int total = need_to_read;
  char *data = (char *)malloc(total + 1);
  if (!data)
    return -ENOMEM;

  int read_len = 0, len = 0;
  do {
    int r = s->cio->read(data + len, need_to_read, &read_len);
    if (r < 0) {
      free(data);
      return r;
    }

    len += read_len;

    if (read_len == need_to_read) {
      if (need_to_read < MAX_READ_CHUNK)
	need_to_read *= 2;

      if (total > max_read) {
        free(data);
        return -ERANGE;
      }
      total += need_to_read;

      void *p = realloc(data, total + 1);
      if (!p) {
        free(data);
        return -ENOMEM;
      }
      data = (char *)p;
    } else {
      break;
    }

  } while (true);
  data[len] = '\0';

  *pdata = data;
  *plen = len;

  return 0;
}

int rgw_rest_read_all_input(struct req_state *s, char **pdata, int *plen, int max_len)
{
  size_t cl = 0;
  int len = 0;
  char *data = NULL;

  if (s->length)
    cl = atoll(s->length);
  if (cl) {
    if (cl > (size_t)max_len) {
      return -ERANGE;
    }
    data = (char *)malloc(cl + 1);
    if (!data) {
       return -ENOMEM;
    }
    int ret = s->cio->read(data, cl, &len);
    if (ret < 0) {
      free(data);
      return ret;
    }
    data[len] = '\0';
  } else if (!s->length) {
    const char *encoding = s->info.env->get("HTTP_TRANSFER_ENCODING");
    if (!encoding || strcmp(encoding, "chunked") != 0)
      return -ERR_LENGTH_REQUIRED;

    int ret = read_all_chunked_input(s, &data, &len, max_len);
    if (ret < 0)
      return ret;
  }

  *plen = len;
  *pdata = data;

  return 0;
}


int RGWCompleteMultipart_ObjStore::get_params()
{
  upload_id = s->info.args.get("uploadId");

  if (upload_id.empty()) {
    op_ret = -ENOTSUP;
    return op_ret;
  }

#define COMPLETE_MULTIPART_MAX_LEN (1024 * 1024) /* api defines max 10,000 parts, this should be enough */
  op_ret = rgw_rest_read_all_input(s, &data, &len, COMPLETE_MULTIPART_MAX_LEN);
  if (op_ret < 0)
    return op_ret;

  return 0;
}

int RGWListMultipart_ObjStore::get_params()
{
  upload_id = s->info.args.get("uploadId");

  if (upload_id.empty()) {
    op_ret = -ENOTSUP;
  }
  string marker_str = s->info.args.get("part-number-marker");

  if (!marker_str.empty()) {
    string err;
    marker = strict_strtol(marker_str.c_str(), 10, &err);
    if (!err.empty()) {
      ldout(s->cct, 20) << "bad marker: "  << marker << dendl;
      op_ret = -EINVAL;
      return op_ret;
    }
  }
  
  string str = s->info.args.get("max-parts");
  if (!str.empty())
    max_parts = atoi(str.c_str());

  return op_ret;
}

int RGWListBucketMultiparts_ObjStore::get_params()
{
  delimiter = s->info.args.get("delimiter");
  prefix = s->info.args.get("prefix");
  string str = s->info.args.get("max-parts");
  if (!str.empty())
    max_uploads = atoi(str.c_str());
  else
    max_uploads = default_max;

  string key_marker = s->info.args.get("key-marker");
  string upload_id_marker = s->info.args.get("upload-id-marker");
  if (!key_marker.empty())
    marker.init(key_marker, upload_id_marker);

  return 0;
}

int RGWDeleteMultiObj_ObjStore::get_params()
{

  if (s->bucket_name.empty()) {
    op_ret = -EINVAL;
    return op_ret;
  }

  // everything is probably fine, set the bucket
  bucket = s->bucket;

  size_t cl = 0;

  if (s->length)
    cl = atoll(s->length);
  if (cl) {
    data = (char *)malloc(cl + 1);
    if (!data) {
      op_ret = -ENOMEM;
      return op_ret;
    }
    int read_len;
    op_ret = s->cio->read(data, cl, &read_len);
    len = read_len;
    if (op_ret < 0)
      return op_ret;
    data[len] = '\0';
  } else {
    return -EINVAL;
  }

  return op_ret;
}


void RGWRESTOp::send_response()
{
  if (!flusher.did_start()) {
    set_req_state_err(s, http_ret);
    dump_errno(s);
    end_header(s, this);
  }
  flusher.flush();
}

int RGWRESTOp::verify_permission()
{
  return check_caps(s->user.caps);
}


int RGWHandler_ObjStore::allocate_formatter(struct req_state *s, int default_type, bool configurable)
{
  s->format = default_type;
  if (configurable) {
    string format_str = s->info.args.get("format");
    if (format_str.compare("xml") == 0) {
      s->format = RGW_FORMAT_XML;
    } else if (format_str.compare("json") == 0) {
      s->format = RGW_FORMAT_JSON;
    } else if (format_str.compare("html") == 0) {
      s->format = RGW_FORMAT_HTML;
    } else {
      const char *accept = s->info.env->get("HTTP_ACCEPT");
      if (accept) {
        char format_buf[64];
        unsigned int i = 0;
        for (; i < sizeof(format_buf) - 1 && accept[i] && accept[i] != ';'; ++i) {
          format_buf[i] = accept[i];
        }
        format_buf[i] = 0;
        if ((strcmp(format_buf, "text/xml") == 0) || (strcmp(format_buf, "application/xml") == 0)) {
          s->format = RGW_FORMAT_XML;
        } else if (strcmp(format_buf, "application/json") == 0) {
          s->format = RGW_FORMAT_JSON;
        } else if (strcmp(format_buf, "text/html") == 0) {
          s->format = RGW_FORMAT_HTML;
        }
      }
    }
  }

  const string& mm = s->info.args.get("multipart-manifest");
  const bool multipart_delete = (mm.compare("delete") == 0);

  switch (s->format) {
    case RGW_FORMAT_PLAIN:
      {
        const bool use_kv_syntax = s->info.args.exists("bulk-delete") || multipart_delete;
        s->formatter = new RGWFormatter_Plain(use_kv_syntax);
        break;
      }
    case RGW_FORMAT_XML:
      {
        const bool lowercase_underscore = s->info.args.exists("bulk-delete") || multipart_delete;
        s->formatter = new XMLFormatter(false, lowercase_underscore);
        break;
      }
    case RGW_FORMAT_JSON:
      s->formatter = new JSONFormatter(false);
      break;
    case RGW_FORMAT_HTML:
      s->formatter = new HTMLFormatter(s->prot_flags & RGW_REST_WEBSITE);
      break;
    default:
      return -EINVAL;

  };
  //s->formatter->reset(); // All formatters should reset on create already

  return 0;
}

int RGWHandler_ObjStore::validate_tenant_name(string const& t)
{
  const char *p = t.c_str();
  for (unsigned int i = 0; i < t.size(); i++) {
    char ch = p[i];
    if (!(isalnum(ch) || ch == '_'))
      return -ERR_INVALID_TENANT_NAME;
  }
  return 0;
}

// This function enforces Amazon's spec for bucket names.
// (The requirements, not the recommendations.)
int RGWHandler_ObjStore::validate_bucket_name(const string& bucket)
{
  int len = bucket.size();
  if (len < 3) {
    if (len == 0) {
      // This request doesn't specify a bucket at all
      return 0;
    }
    // Name too short
    return -ERR_INVALID_BUCKET_NAME;
  }
  else if (len > 255) {
    // Name too long
    return -ERR_INVALID_BUCKET_NAME;
  }

  return 0;
}

// "The name for a key is a sequence of Unicode characters whose UTF-8 encoding
// is at most 1024 bytes long."
// However, we can still have control characters and other nasties in there.
// Just as long as they're utf-8 nasties.
int RGWHandler_ObjStore::validate_object_name(const string& object)
{
  int len = object.size();
  if (len > 1024) {
    // Name too long
    return -ERR_INVALID_OBJECT_NAME;
  }

  if (check_utf8(object.c_str(), len)) {
    // Object names must be valid UTF-8.
    return -ERR_INVALID_OBJECT_NAME;
  }
  return 0;
}

static http_op op_from_method(const char *method)
{
  if (!method)
    return OP_UNKNOWN;
  if (strcmp(method, "GET") == 0)
    return OP_GET;
  if (strcmp(method, "PUT") == 0)
    return OP_PUT;
  if (strcmp(method, "DELETE") == 0)
    return OP_DELETE;
  if (strcmp(method, "HEAD") == 0)
    return OP_HEAD;
  if (strcmp(method, "POST") == 0)
    return OP_POST;
  if (strcmp(method, "COPY") == 0)
    return OP_COPY;
  if (strcmp(method, "OPTIONS") == 0)
    return OP_OPTIONS;

  return OP_UNKNOWN;
}

int RGWHandler_ObjStore::init_permissions(RGWOp *op)
{
  if (op->get_type() == RGW_OP_CREATE_BUCKET)
    return 0;

  return do_init_permissions();
}

int RGWHandler_ObjStore::read_permissions(RGWOp *op_obj)
{
  bool only_bucket;

  switch (s->op) {
  case OP_HEAD:
  case OP_GET:
    only_bucket = false;
    break;
  case OP_PUT:
  case OP_POST:
  case OP_COPY:
    /* is it a 'multi-object delete' request? */
    if (s->info.request_params == "delete") {
      only_bucket = true;
      break;
    }
    if (is_obj_update_op()) {
      only_bucket = false;
      break;
    }
    /* is it a 'create bucket' request? */
    if (op_obj->get_type() == RGW_OP_CREATE_BUCKET)
      return 0;
    only_bucket = true;
    break;
  case OP_DELETE:
    only_bucket = true;
    break;
  case OP_OPTIONS:
    only_bucket = true;
    break;
  default:
    return -EINVAL;
  }

  return do_read_permissions(op_obj, only_bucket);
}

void RGWRESTMgr::register_resource(string resource, RGWRESTMgr *mgr)
{
  string r = "/";
  r.append(resource);

  /* do we have a resource manager registered for this entry point? */
  map<string, RGWRESTMgr *>::iterator iter = resource_mgrs.find(r);
  if (iter != resource_mgrs.end()) {
    delete iter->second;
  }
  resource_mgrs[r] = mgr;
  resources_by_size.insert(pair<size_t, string>(r.size(), r));

  /* now build default resource managers for the path (instead of nested entry points)
   * e.g., if the entry point is /auth/v1.0/ then we'd want to create a default
   * manager for /auth/
   */

  size_t pos = r.find('/', 1);

  while (pos != r.size() - 1 && pos != string::npos) {
    string s = r.substr(0, pos);

    iter = resource_mgrs.find(s);
    if (iter == resource_mgrs.end()) { /* only register it if one does not exist */
      resource_mgrs[s] = new RGWRESTMgr; /* a default do-nothing manager */
      resources_by_size.insert(pair<size_t, string>(s.size(), s));
    }

    pos = r.find('/', pos + 1);
  }
}

void RGWRESTMgr::register_default_mgr(RGWRESTMgr *mgr)
{
  delete default_mgr;
  default_mgr = mgr;
}

RGWRESTMgr *RGWRESTMgr::get_resource_mgr(struct req_state *s, const string& uri, string *out_uri)
{
  *out_uri = uri;

  if (resources_by_size.empty())
    return this;

  multimap<size_t, string>::reverse_iterator iter;

  for (iter = resources_by_size.rbegin(); iter != resources_by_size.rend(); ++iter) {
    string& resource = iter->second;
    if (uri.compare(0, iter->first, resource) == 0 &&
	(uri.size() == iter->first ||
	 uri[iter->first] == '/')) {
      string suffix = uri.substr(iter->first);
      return resource_mgrs[resource]->get_resource_mgr(s, suffix, out_uri);
    }
  }

  if (default_mgr)
    return default_mgr;

  return this;
}

RGWRESTMgr::~RGWRESTMgr()
{
  map<string, RGWRESTMgr *>::iterator iter;
  for (iter = resource_mgrs.begin(); iter != resource_mgrs.end(); ++iter) {
    delete iter->second;
  }
  delete default_mgr;
}

static int64_t parse_content_length(const char *content_length)
{
  int64_t len = -1;

  if (*content_length == '\0') {
    len = 0;
  } else {
    string err;
    len = strict_strtoll(content_length, 10, &err);
    if (!err.empty()) {
      len = -1;
    }
  }

  return len;
}
int RGWREST::preprocess(struct req_state *s, RGWClientIO *cio)
{
  req_info& info = s->info;

  s->cio = cio;
  if (info.host.size()) {
    ldout(s->cct, 10) << "host=" << info.host << dendl;
    string domain;
    string subdomain;
    bool in_hosted_domain_s3website = false;
    bool in_hosted_domain = rgw_find_host_in_domains(info.host, &domain, &subdomain, hostnames_set);

    bool s3website_enabled = g_conf->rgw_enable_apis.find("s3website") != std::string::npos;
    string s3website_domain;
    string s3website_subdomain;

    if (s3website_enabled) {
      in_hosted_domain_s3website = rgw_find_host_in_domains(info.host, &s3website_domain, &s3website_subdomain, hostnames_s3website_set);
      if (in_hosted_domain_s3website) {
	in_hosted_domain = true; // TODO: should hostnames be a strict superset of hostnames_s3website?
        domain = s3website_domain;
        subdomain = s3website_subdomain;
        s->prot_flags |= RGW_REST_WEBSITE;
      }
    }

    ldout(s->cct, 20)
      << "subdomain=" << subdomain 
      << " domain=" << domain 
      << " in_hosted_domain=" << in_hosted_domain 
      << " in_hosted_domain_s3website=" << in_hosted_domain_s3website 
      << dendl;

    if (g_conf->rgw_resolve_cname && !in_hosted_domain && !in_hosted_domain_s3website) {
      string cname;
      bool found;
      int r = rgw_resolver->resolve_cname(info.host, cname, &found);
      if (r < 0) {
        ldout(s->cct, 0) << "WARNING: rgw_resolver->resolve_cname() returned r=" << r << dendl;
      }

      if (found) {
        ldout(s->cct, 5) << "resolved host cname " << info.host << " -> "
			 << cname << dendl;
        in_hosted_domain = rgw_find_host_in_domains(cname, &domain, &subdomain, hostnames_set);

        if (s3website_enabled && !in_hosted_domain_s3website) {
            in_hosted_domain_s3website = rgw_find_host_in_domains(cname, &s3website_domain, &s3website_subdomain, hostnames_s3website_set);
	    if (in_hosted_domain_s3website) {
	      in_hosted_domain = true; // TODO: should hostnames be a strict superset of hostnames_s3website?
	      domain = s3website_domain;
	      subdomain = s3website_subdomain;
	      s->prot_flags |= RGW_REST_WEBSITE;
	    }
        }

        ldout(s->cct, 20)
          << "subdomain=" << subdomain 
          << " domain=" << domain 
          << " in_hosted_domain=" << in_hosted_domain 
          << " in_hosted_domain_s3website=" << in_hosted_domain_s3website 
          << dendl;
      }
    }

    if (in_hosted_domain && !subdomain.empty()) {
      string encoded_bucket = "/";
      encoded_bucket.append(subdomain);
      if (s->info.request_uri[0] != '/')
        encoded_bucket.append("/");
      encoded_bucket.append(s->info.request_uri);
      s->info.request_uri = encoded_bucket;
    }

    if (!domain.empty()) {
      s->info.domain = domain;
    }
  }

  if (s->info.domain.empty()) {
    s->info.domain = s->cct->_conf->rgw_dns_name;
  }

  url_decode(s->info.request_uri, s->decoded_uri);

  /* FastCGI specification, section 6.3
   * http://www.fastcgi.com/devkit/doc/fcgi-spec.html#S6.3
   * ===
   * The Authorizer application receives HTTP request information from the Web
   * server on the FCGI_PARAMS stream, in the same format as a Responder. The
   * Web server does not send CONTENT_LENGTH, PATH_INFO, PATH_TRANSLATED, and
   * SCRIPT_NAME headers.
   * ===
   * Ergo if we are in Authorizer role, we MUST look at HTTP_CONTENT_LENGTH
   * instead of CONTENT_LENGTH for the Content-Length.
   *
   * There is one slight wrinkle in this, and that's older versions of 
   * nginx/lighttpd/apache setting BOTH headers. As a result, we have to check
   * both headers and can't always simply pick A or B.
   */
  const char* content_length = info.env->get("CONTENT_LENGTH");
  const char* http_content_length = info.env->get("HTTP_CONTENT_LENGTH");
  if (!http_content_length != !content_length) {
    /* Easy case: one or the other is missing */
    s->length = (content_length ? content_length : http_content_length);
  } else if (s->cct->_conf->rgw_content_length_compat && content_length && http_content_length) {
    /* Hard case: Both are set, we have to disambiguate */
    int64_t content_length_i, http_content_length_i;

    content_length_i = parse_content_length(content_length);
    http_content_length_i = parse_content_length(http_content_length);

    // Now check them:
    if (http_content_length_i < 0) {
      // HTTP_CONTENT_LENGTH is invalid, ignore it
    } else if (content_length_i < 0) {
      // CONTENT_LENGTH is invalid, and HTTP_CONTENT_LENGTH is valid
      // Swap entries
      content_length = http_content_length;
    } else {
      // both CONTENT_LENGTH and HTTP_CONTENT_LENGTH are valid
      // Let's pick the larger size
      if (content_length_i < http_content_length_i) {
	// prefer the larger value
	content_length = http_content_length;
      }
    }
    s->length = content_length;
    // End of: else if (s->cct->_conf->rgw_content_length_compat && content_length &&
    // http_content_length)
  } else {
    /* no content length was defined */
    s->length = NULL;
  }


  if (s->length) {
    if (*s->length == '\0') {
      s->content_length = 0;
    } else {
      string err;
      s->content_length = strict_strtoll(s->length, 10, &err);
      if (!err.empty()) {
        ldout(s->cct, 10) << "bad content length, aborting" << dendl;
        return -EINVAL;
      }
    }
  }

  if (s->content_length < 0) {
    ldout(s->cct, 10) << "negative content length, aborting" << dendl;
    return -EINVAL;
  }

  map<string, string>::iterator giter;
  for (giter = generic_attrs_map.begin(); giter != generic_attrs_map.end(); ++giter) {
    const char *env = info.env->get(giter->first.c_str());
    if (env) {
      s->generic_attrs[giter->second] = env;
    }
  }

  s->http_auth = info.env->get("HTTP_AUTHORIZATION");

  if (g_conf->rgw_print_continue) {
    const char *expect = info.env->get("HTTP_EXPECT");
    s->expect_cont = (expect && !strcasecmp(expect, "100-continue"));
  }
  s->op = op_from_method(info.method);

  info.init_meta_info(&s->has_bad_meta);

  return 0;
}

RGWHandler *RGWREST::get_handler(RGWRados *store, struct req_state *s, RGWClientIO *cio,
				 RGWRESTMgr **pmgr, int *init_error)
{
  RGWHandler *handler;

  *init_error = preprocess(s, cio);
  if (*init_error < 0)
    return NULL;

  RGWRESTMgr *m = mgr.get_resource_mgr(s, s->decoded_uri, &s->relative_uri);
  if (!m) {
    *init_error = -ERR_METHOD_NOT_ALLOWED;
    return NULL;
  }

  if (pmgr)
    *pmgr = m;

  handler = m->get_handler(s);
  if (!handler) {
    *init_error = -ERR_METHOD_NOT_ALLOWED;
    return NULL;
  }
  *init_error = handler->init(store, s, cio);
  if (*init_error < 0) {
    m->put_handler(handler);
    return NULL;
  }

  return handler;
}
<|MERGE_RESOLUTION|>--- conflicted
+++ resolved
@@ -172,9 +172,11 @@
 static set<string> hostnames_set;
 static set<string> hostnames_s3website_set;
 
-void rgw_rest_init(CephContext *cct, RGWZoneGroup& zone_group)
-{
-  region.store->init_host_id();
+void rgw_rest_init(CephContext *cct, RGWRados *store)
+{
+  RGWZoneGroup &zone_group = store->get_zonegroup();
+  
+  store->init_host_id();
 
   for (const auto& rgw2http : base_rgw_to_http_attrs)  {
     rgw_to_http_attrs[rgw2http.rgw_attr] = rgw2http.http_attr;
@@ -207,13 +209,10 @@
   if (!cct->_conf->rgw_dns_name.empty()) {
     hostnames_set.insert(cct->_conf->rgw_dns_name);
   }
-<<<<<<< HEAD
+
   hostnames_set.insert(zone_group.hostnames.begin(),  zone_group.hostnames.end());
-=======
-  hostnames_set.insert(region.hostnames.begin(),  region.hostnames.end());
   string s;
   ldout(cct, 20) << "RGW hostnames: " << std::accumulate(hostnames_set.begin(), hostnames_set.end(), s) << dendl;
->>>>>>> 7731ae92
   /* TODO: We should have a sanity check that no hostname matches the end of
    * any other hostname, otherwise we will get ambigious results from
    * rgw_find_host_in_domains.
@@ -227,7 +226,7 @@
   if (!cct->_conf->rgw_dns_s3website_name.empty()) {
     hostnames_s3website_set.insert(cct->_conf->rgw_dns_s3website_name);
   }
-  hostnames_s3website_set.insert(region.hostnames_s3website.begin(), region.hostnames_s3website.end());
+  hostnames_s3website_set.insert(zone_group.hostnames_s3website.begin(), zone_group.hostnames_s3website.end());
   s.clear();
   ldout(cct, 20) << "RGW S3website hostnames: " << std::accumulate(hostnames_s3website_set.begin(), hostnames_s3website_set.end(), s) << dendl;
   /* TODO: we should repeat the hostnames_set sanity check here
@@ -681,22 +680,12 @@
   set_req_state_err(s, err_no);
   dump_errno(s);
   dump_bucket_from_state(s);
-<<<<<<< HEAD
-  if (err_no == -ERR_PERMANENT_REDIRECT && !s->zonegroup_endpoint.empty()) {
-    string dest_uri = s->zonegroup_endpoint;
-    /*
-     * reqest_uri is always start with slash, so we need to remove
-     * the unnecessary slash at the end of dest_uri.
-     */
-    if (dest_uri[dest_uri.size() - 1] == '/') {
-      dest_uri = dest_uri.substr(0, dest_uri.size() - 1);
-=======
   if (err_no == -ERR_PERMANENT_REDIRECT || err_no == -ERR_WEBSITE_REDIRECT) {
     string dest_uri;
     if (!s->redirect.empty()) {
       dest_uri = s->redirect;
-    } else if (!s->region_endpoint.empty()) {
-      string dest_uri = s->region_endpoint;
+    } else if (!s->zonegroup_endpoint.empty()) {
+      string dest_uri = s->zonegroup_endpoint;
       /*
        * reqest_uri is always start with slash, so we need to remove
        * the unnecessary slash at the end of dest_uri.
@@ -707,7 +696,6 @@
       dest_uri += s->info.request_uri;
       dest_uri += "?";
       dest_uri += s->info.request_params;
->>>>>>> 7731ae92
     }
 
     if (!dest_uri.empty()) {
