--- conflicted
+++ resolved
@@ -2317,23 +2317,14 @@
                           const char *if_match = NULL, const char *if_nomatch = NULL) = 0;
 
 public:
-<<<<<<< HEAD
-  RGWPutObjProcessor(RGWObjectCtx& _obj_ctx, RGWBucketInfo& _bi) : store(NULL), obj_ctx(_obj_ctx), is_complete(false), bucket_info(_bi){}
-=======
   RGWPutObjProcessor(RGWObjectCtx& _obj_ctx, RGWBucketInfo& _bi) : store(NULL), obj_ctx(_obj_ctx), is_complete(false), bucket_info(_bi), canceled(false) {}
->>>>>>> fe6d8590
   virtual ~RGWPutObjProcessor() {}
   virtual int prepare(RGWRados *_store, string *oid_rand) {
     store = _store;
     return 0;
   }
-<<<<<<< HEAD
-  virtual int handle_data(bufferlist& bl, off_t ofs, MD5 *hash,void **phandle, bool *again) = 0;
-  virtual int throttle_data(void *handle, bool need_to_wait) = 0;
-=======
   virtual int handle_data(bufferlist& bl, off_t ofs, MD5 *hash, void **phandle, rgw_obj *pobj, bool *again) = 0;
   virtual int throttle_data(void *handle, const rgw_obj& obj, bool need_to_wait) = 0;
->>>>>>> fe6d8590
   virtual void complete_hash(MD5 *hash) {
     assert(0);
   }
@@ -2443,11 +2434,7 @@
   void set_extra_data_len(uint64_t len) {
     extra_data_len = len;
   }
-<<<<<<< HEAD
-  virtual int handle_data(bufferlist& bl, off_t ofs, MD5 *hash,void **phandle, bool *again);
-=======
   virtual int handle_data(bufferlist& bl, off_t ofs, MD5 *hash, void **phandle, rgw_obj *pobj, bool *again);
->>>>>>> fe6d8590
   virtual void complete_hash(MD5 *hash);
   bufferlist& get_extra_data() { return extra_data_bl; }
 
