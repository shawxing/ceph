// -*- mode:C++; tab-width:8; c-basic-offset:2; indent-tabs-mode:t -*- 
// vim: ts=8 sw=2 smarttab
/*
 * Ceph - scalable distributed file system
 *
 * Copyright (C) 2004-2009 Sage Weil <sage@newdream.net>
 *
 * This is free software; you can redistribute it and/or
 * modify it under the terms of the GNU Lesser General Public
 * License version 2.1, as published by the Free Software 
 * Foundation.  See file COPYING.
 * 
 */

#ifndef CEPH_RGW_COMMON_H
#define CEPH_RGW_COMMON_H

#include "common/ceph_crypto.h"
#include "common/debug.h"
#include "common/perf_counters.h"

#include "acconfig.h"

#include <errno.h>
#include <string.h>
#include <string>
#include <map>
#include "include/types.h"
#include "include/utime.h"
#include "rgw_acl.h"
#include "rgw_basic_types.h"
#include "rgw_cors.h"
#include "rgw_quota.h"
#include "rgw_string.h"
#include "cls/version/cls_version_types.h"
#include "cls/user/cls_user_types.h"
#include "cls/rgw/cls_rgw_types.h"
#include "include/rados/librados.hpp"

using namespace std;

namespace ceph {
  class Formatter;
}

using ceph::crypto::MD5;


#define RGW_ATTR_PREFIX  "user.rgw."

#define RGW_HTTP_RGWX_ATTR_PREFIX "RGWX_ATTR_"
#define RGW_HTTP_RGWX_ATTR_PREFIX_OUT "Rgwx-Attr-"

#define RGW_AMZ_META_PREFIX "x-amz-meta-"

#define RGW_SYS_PARAM_PREFIX "rgwx-"

#define RGW_ATTR_ACL		RGW_ATTR_PREFIX "acl"
#define RGW_ATTR_CORS		RGW_ATTR_PREFIX "cors"
#define RGW_ATTR_ETAG    	RGW_ATTR_PREFIX "etag"
#define RGW_ATTR_BUCKETS	RGW_ATTR_PREFIX "buckets"
#define RGW_ATTR_META_PREFIX	RGW_ATTR_PREFIX RGW_AMZ_META_PREFIX
#define RGW_ATTR_CONTENT_TYPE	RGW_ATTR_PREFIX "content_type"
#define RGW_ATTR_CACHE_CONTROL	RGW_ATTR_PREFIX "cache_control"
#define RGW_ATTR_CONTENT_DISP	RGW_ATTR_PREFIX "content_disposition"
#define RGW_ATTR_CONTENT_ENC	RGW_ATTR_PREFIX "content_encoding"
#define RGW_ATTR_CONTENT_LANG	RGW_ATTR_PREFIX "content_language"
#define RGW_ATTR_EXPIRES	RGW_ATTR_PREFIX "expires"
#define RGW_ATTR_DELETE_AT 	RGW_ATTR_PREFIX "delete_at"
#define RGW_ATTR_ID_TAG    	RGW_ATTR_PREFIX "idtag"
#define RGW_ATTR_SHADOW_OBJ    	RGW_ATTR_PREFIX "shadow_name"
#define RGW_ATTR_MANIFEST    	RGW_ATTR_PREFIX "manifest"
#define RGW_ATTR_USER_MANIFEST  RGW_ATTR_PREFIX "user_manifest"
#define RGW_ATTR_SLO_MANIFEST   RGW_ATTR_PREFIX "slo_manifest"
/* Information whether an object is SLO or not must be exposed to
 * user through custom HTTP header named X-Static-Large-Object. */
#define RGW_ATTR_SLO_UINDICATOR RGW_ATTR_META_PREFIX "static-large-object"

#define RGW_ATTR_TEMPURL_KEY1   RGW_ATTR_META_PREFIX "temp-url-key"
#define RGW_ATTR_TEMPURL_KEY2   RGW_ATTR_META_PREFIX "temp-url-key-2"

#define RGW_ATTR_OLH_PREFIX     RGW_ATTR_PREFIX "olh."

#define RGW_ATTR_OLH_INFO       RGW_ATTR_OLH_PREFIX "info"
#define RGW_ATTR_OLH_VER        RGW_ATTR_OLH_PREFIX "ver"
#define RGW_ATTR_OLH_ID_TAG     RGW_ATTR_OLH_PREFIX "idtag"
#define RGW_ATTR_OLH_PENDING_PREFIX RGW_ATTR_OLH_PREFIX "pending."

#define RGW_BUCKETS_OBJ_SUFFIX ".buckets"

#define RGW_MAX_PENDING_CHUNKS  16
#define RGW_MIN_MULTIPART_SIZE (5ULL*1024*1024)

#define RGW_FORMAT_PLAIN        0
#define RGW_FORMAT_XML          1
#define RGW_FORMAT_JSON         2

#define RGW_CAP_READ            0x1
#define RGW_CAP_WRITE           0x2
#define RGW_CAP_ALL             (RGW_CAP_READ | RGW_CAP_WRITE)

#define RGW_REST_SWIFT          0x1
#define RGW_REST_SWIFT_AUTH     0x2

#define RGW_SUSPENDED_USER_AUID (uint64_t)-2

#define RGW_OP_TYPE_READ         0x01
#define RGW_OP_TYPE_WRITE        0x02
#define RGW_OP_TYPE_DELETE       0x04

#define RGW_OP_TYPE_MODIFY       (RGW_OP_TYPE_WRITE | RGW_OP_TYPE_DELETE)
#define RGW_OP_TYPE_ALL          (RGW_OP_TYPE_READ | RGW_OP_TYPE_WRITE | RGW_OP_TYPE_DELETE)

#define RGW_DEFAULT_MAX_BUCKETS 1000

#define RGW_DEFER_TO_BUCKET_ACLS_RECURSE 1
#define RGW_DEFER_TO_BUCKET_ACLS_FULL_CONTROL 2

#define STATUS_CREATED           1900
#define STATUS_ACCEPTED          1901
#define STATUS_NO_CONTENT        1902
#define STATUS_PARTIAL_CONTENT   1903
#define STATUS_REDIRECT          1904
#define STATUS_NO_APPLY          1905
#define STATUS_APPLIED           1906

#define ERR_INVALID_BUCKET_NAME  2000
#define ERR_INVALID_OBJECT_NAME  2001
#define ERR_NO_SUCH_BUCKET       2002
#define ERR_METHOD_NOT_ALLOWED   2003
#define ERR_INVALID_DIGEST       2004
#define ERR_BAD_DIGEST           2005
#define ERR_UNRESOLVABLE_EMAIL   2006
#define ERR_INVALID_PART         2007
#define ERR_INVALID_PART_ORDER   2008
#define ERR_NO_SUCH_UPLOAD       2009
#define ERR_REQUEST_TIMEOUT      2010
#define ERR_LENGTH_REQUIRED      2011
#define ERR_REQUEST_TIME_SKEWED  2012
#define ERR_BUCKET_EXISTS        2013
#define ERR_BAD_URL              2014
#define ERR_PRECONDITION_FAILED  2015
#define ERR_NOT_MODIFIED         2016
#define ERR_INVALID_UTF8         2017
#define ERR_UNPROCESSABLE_ENTITY 2018
#define ERR_TOO_LARGE            2019
#define ERR_TOO_MANY_BUCKETS     2020
#define ERR_INVALID_REQUEST      2021
#define ERR_TOO_SMALL            2022
#define ERR_NOT_FOUND            2023
#define ERR_PERMANENT_REDIRECT   2024
#define ERR_LOCKED               2025
#define ERR_QUOTA_EXCEEDED       2026
#define ERR_SIGNATURE_NO_MATCH   2027
#define ERR_INVALID_ACCESS_KEY   2028
#define ERR_MALFORMED_XML        2029
#define ERR_USER_EXIST           2030
<<<<<<< HEAD
#define ERR_AMZ_CONTENT_SHA256_MISMATCH 2031
=======
#define ERR_NOT_SLO_MANIFEST     2031
#define ERR_EMAIL_EXIST          2032
#define ERR_KEY_EXIST            2033
#define ERR_INVALID_SECRET_KEY   2034
#define ERR_INVALID_KEY_TYPE     2035
#define ERR_INVALID_CAP          2036
>>>>>>> e7420f12
#define ERR_USER_SUSPENDED       2100
#define ERR_INTERNAL_ERROR       2200
#define ERR_NOT_IMPLEMENTED      2201

#ifndef UINT32_MAX
#define UINT32_MAX (0xffffffffu)
#endif

typedef void *RGWAccessHandle;


/* perf counter */

extern PerfCounters *perfcounter;

extern int rgw_perf_start(CephContext *cct);
extern void rgw_perf_stop(CephContext *cct);

enum {
  l_rgw_first = 15000,
  l_rgw_req,
  l_rgw_failed_req,

  l_rgw_get,
  l_rgw_get_b,
  l_rgw_get_lat,

  l_rgw_put,
  l_rgw_put_b,
  l_rgw_put_lat,

  l_rgw_qlen,
  l_rgw_qactive,

  l_rgw_cache_hit,
  l_rgw_cache_miss,

  l_rgw_keystone_token_cache_hit,
  l_rgw_keystone_token_cache_miss,

  l_rgw_last,
};


 /* size should be the required string size + 1 */
extern int gen_rand_base64(CephContext *cct, char *dest, int size);
extern int gen_rand_alphanumeric(CephContext *cct, char *dest, int size);
extern int gen_rand_alphanumeric_lower(CephContext *cct, char *dest, int size);
extern int gen_rand_alphanumeric_upper(CephContext *cct, char *dest, int size);
extern int gen_rand_alphanumeric_no_underscore(CephContext *cct, char *dest, int size);
extern int gen_rand_alphanumeric_plain(CephContext *cct, char *dest, int size);

extern int gen_rand_alphanumeric_lower(CephContext *cct, string *str, int length);

enum RGWIntentEvent {
  DEL_OBJ = 0,
  DEL_DIR = 1,
};

enum RGWObjCategory {
  RGW_OBJ_CATEGORY_NONE      = 0,
  RGW_OBJ_CATEGORY_MAIN      = 1,
  RGW_OBJ_CATEGORY_SHADOW    = 2,
  RGW_OBJ_CATEGORY_MULTIMETA = 3,
};

/** Store error returns for output at a different point in the program */
struct rgw_err {
  rgw_err();
  rgw_err(int http, const std::string &s3);
  void clear();
  bool is_clear() const;
  bool is_err() const;
  friend std::ostream& operator<<(std::ostream& oss, const rgw_err &err);

  int http_ret;
  int ret;
  std::string s3_code;
  std::string message;
};

/* Helper class used for RGWHTTPArgs parsing */
class NameVal
{
   string str;
   string name;
   string val;
 public:
    NameVal(string nv) : str(nv) {}

    int parse();

    string& get_name() { return name; }
    string& get_val() { return val; }
};

/** Stores the XML arguments associated with the HTTP request in req_state*/
class RGWHTTPArgs
{
  string str, empty_str;
  map<string, string> val_map;
  map<string, string> sys_val_map;
  map<string, string> sub_resources;

  bool has_resp_modifier;
 public:
  RGWHTTPArgs() : has_resp_modifier(false) {}
  /** Set the arguments; as received */
  void set(string s) {
    has_resp_modifier = false;
    val_map.clear();
    sub_resources.clear();
    str = s;
  }
  /** parse the received arguments */
  int parse();
  /** Get the value for a specific argument parameter */
  string& get(const string& name, bool *exists = NULL);
  string& get(const char *name, bool *exists = NULL);
  int get_bool(const string& name, bool *val, bool *exists);
  int get_bool(const char *name, bool *val, bool *exists);
  void get_bool(const char *name, bool *val, bool def_val);

  /** see if a parameter is contained in this RGWHTTPArgs */
  bool exists(const char *name) {
    map<string, string>::iterator iter = val_map.find(name);
    return (iter != val_map.end());
  }
  bool sub_resource_exists(const char *name) {
    map<string, string>::iterator iter = sub_resources.find(name);
    return (iter != sub_resources.end());
  }
  map<string, string>& get_params() {
    return val_map;
  }
  map<string, string>& get_sub_resources() { return sub_resources; }
  unsigned get_num_params() {
    return val_map.size();
  }
  bool has_response_modifier() {
    return has_resp_modifier;
  }
  void set_system() { /* make all system params visible */
    map<string, string>::iterator iter;
    for (iter = sys_val_map.begin(); iter != sys_val_map.end(); ++iter) {
      val_map[iter->first] = iter->second;
    }
  }
};

class RGWConf;

class RGWEnv {
  std::map<string, string, ltstr_nocase> env_map;
public:
  RGWConf *conf; 

  RGWEnv();
  ~RGWEnv();
  void init(CephContext *cct);
  void init(CephContext *cct, char **envp);
  void set(const char *name, const char *val);
  const char *get(const char *name, const char *def_val = NULL);
  int get_int(const char *name, int def_val = 0);
  bool get_bool(const char *name, bool def_val = 0);
  size_t get_size(const char *name, size_t def_val = 0);
  bool exists(const char *name);
  bool exists_prefix(const char *prefix);

  void remove(const char *name);

  std::map<string, string, ltstr_nocase>& get_map() { return env_map; }
};

class RGWConf {
  friend class RGWEnv;
protected:
  void init(CephContext *cct, RGWEnv * env);
public:
  RGWConf() :
    enable_ops_log(1), enable_usage_log(1), defer_to_bucket_acls(0) {}

  int enable_ops_log;
  int enable_usage_log;
  uint8_t defer_to_bucket_acls;
};

enum http_op {
  OP_GET,
  OP_PUT,
  OP_DELETE,
  OP_HEAD,
  OP_POST,
  OP_COPY,
  OP_OPTIONS,
  OP_UNKNOWN,
};

enum RGWOpType {
  RGW_OP_UNKNOWN = 0,
  RGW_OP_GET_OBJ,
  RGW_OP_LIST_BUCKETS,
  RGW_OP_STAT_ACCOUNT,
  RGW_OP_LIST_BUCKET,
  RGW_OP_GET_BUCKET_LOGGING,
  RGW_OP_GET_BUCKET_VERSIONING,
  RGW_OP_SET_BUCKET_VERSIONING,
  RGW_OP_STAT_BUCKET,
  RGW_OP_CREATE_BUCKET,
  RGW_OP_DELETE_BUCKET,
  RGW_OP_PUT_OBJ,
  RGW_OP_POST_OBJ,
  RGW_OP_PUT_METADATA_ACCOUNT,
  RGW_OP_PUT_METADATA_BUCKET,
  RGW_OP_PUT_METADATA_OBJECT,
  RGW_OP_SET_TEMPURL,
  RGW_OP_DELETE_OBJ,
  RGW_OP_COPY_OBJ,
  RGW_OP_GET_ACLS,
  RGW_OP_PUT_ACLS,
  RGW_OP_GET_CORS,
  RGW_OP_PUT_CORS,
  RGW_OP_DELETE_CORS,
  RGW_OP_OPTIONS_CORS,
  RGW_OP_INIT_MULTIPART,
  RGW_OP_COMPLETE_MULTIPART,
  RGW_OP_ABORT_MULTIPART,
  RGW_OP_LIST_MULTIPART,
  RGW_OP_LIST_BUCKET_MULTIPARTS,
  RGW_OP_DELETE_MULTI_OBJ,

  /* rgw specific */
  RGW_OP_ADMIN_SET_METADATA,
};

class RGWAccessControlPolicy;
class JSONObj;

struct RGWAccessKey {
  string id; // AccessKey
  string key; // SecretKey
  string subuser;

  RGWAccessKey() {}
  void encode(bufferlist& bl) const {
    ENCODE_START(2, 2, bl);
    ::encode(id, bl);
    ::encode(key, bl);
    ::encode(subuser, bl);
    ENCODE_FINISH(bl);
  }

  void decode(bufferlist::iterator& bl) {
     DECODE_START_LEGACY_COMPAT_LEN_32(2, 2, 2, bl);
     ::decode(id, bl);
     ::decode(key, bl);
     ::decode(subuser, bl);
     DECODE_FINISH(bl);
  }
  void dump(Formatter *f) const;
  void dump_plain(Formatter *f) const;
  void dump(Formatter *f, const string& user, bool swift) const;
  static void generate_test_instances(list<RGWAccessKey*>& o);

  void decode_json(JSONObj *obj);
  void decode_json(JSONObj *obj, bool swift);
};
WRITE_CLASS_ENCODER(RGWAccessKey)

struct RGWSubUser {
  string name;
  uint32_t perm_mask;

  RGWSubUser() : perm_mask(0) {}
  void encode(bufferlist& bl) const {
    ENCODE_START(2, 2, bl);
    ::encode(name, bl);
    ::encode(perm_mask, bl);
    ENCODE_FINISH(bl);
  }

  void decode(bufferlist::iterator& bl) {
     DECODE_START_LEGACY_COMPAT_LEN_32(2, 2, 2, bl);
     ::decode(name, bl);
     ::decode(perm_mask, bl);
     DECODE_FINISH(bl);
  }
  void dump(Formatter *f) const;
  void dump(Formatter *f, const string& user) const;
  static void generate_test_instances(list<RGWSubUser*>& o);

  void decode_json(JSONObj *obj);
};
WRITE_CLASS_ENCODER(RGWSubUser)

class RGWUserCaps
{
  map<string, uint32_t> caps;

  int get_cap(const string& cap, string& type, uint32_t *perm);
  int add_cap(const string& cap);
  int remove_cap(const string& cap);
public:
  static int parse_cap_perm(const string& str, uint32_t *perm);
  int add_from_string(const string& str);
  int remove_from_string(const string& str);

  void encode(bufferlist& bl) const {
     ENCODE_START(1, 1, bl);
     ::encode(caps, bl);
     ENCODE_FINISH(bl);
  }
  void decode(bufferlist::iterator& bl) {
     DECODE_START(1, bl);
     ::decode(caps, bl);
     DECODE_FINISH(bl);
  }
  int check_cap(const string& cap, uint32_t perm);
  bool is_valid_cap_type(const string& tp);
  void dump(Formatter *f) const;
  void dump(Formatter *f, const char *name) const;

  void decode_json(JSONObj *obj);
};
WRITE_CLASS_ENCODER(RGWUserCaps)

void encode_json(const char *name, const obj_version& v, Formatter *f);
void encode_json(const char *name, const RGWUserCaps& val, Formatter *f);

void decode_json_obj(obj_version& v, JSONObj *obj);

struct RGWUserInfo
{
  uint64_t auid;
  rgw_user user_id;
  string display_name;
  string user_email;
  map<string, RGWAccessKey> access_keys;
  map<string, RGWAccessKey> swift_keys;
  map<string, RGWSubUser> subusers;
  __u8 suspended;
  uint32_t max_buckets;
  uint32_t op_mask;
  RGWUserCaps caps;
  __u8 system;
  string default_placement;
  list<string> placement_tags;
  RGWQuotaInfo bucket_quota;
  map<int, string> temp_url_keys;
  RGWQuotaInfo user_quota;

  RGWUserInfo() : auid(0), suspended(0), max_buckets(RGW_DEFAULT_MAX_BUCKETS), op_mask(RGW_OP_TYPE_ALL), system(0) {}

  void encode(bufferlist& bl) const {
     ENCODE_START(17, 9, bl);
     ::encode(auid, bl);
     string access_key;
     string secret_key;
     if (!access_keys.empty()) {
       map<string, RGWAccessKey>::const_iterator iter = access_keys.begin();
       const RGWAccessKey& k = iter->second;
       access_key = k.id;
       secret_key = k.key;
     }
     ::encode(access_key, bl);
     ::encode(secret_key, bl);
     ::encode(display_name, bl);
     ::encode(user_email, bl);
     string swift_name;
     string swift_key;
     if (!swift_keys.empty()) {
       map<string, RGWAccessKey>::const_iterator iter = swift_keys.begin();
       const RGWAccessKey& k = iter->second;
       swift_name = k.id;
       swift_key = k.key;
     }
     ::encode(swift_name, bl);
     ::encode(swift_key, bl);
     ::encode(user_id.id, bl);
     ::encode(access_keys, bl);
     ::encode(subusers, bl);
     ::encode(suspended, bl);
     ::encode(swift_keys, bl);
     ::encode(max_buckets, bl);
     ::encode(caps, bl);
     ::encode(op_mask, bl);
     ::encode(system, bl);
     ::encode(default_placement, bl);
     ::encode(placement_tags, bl);
     ::encode(bucket_quota, bl);
     ::encode(temp_url_keys, bl);
     ::encode(user_quota, bl);
     ::encode(user_id.tenant, bl);
     ENCODE_FINISH(bl);
  }
  void decode(bufferlist::iterator& bl) {
     DECODE_START_LEGACY_COMPAT_LEN_32(17, 9, 9, bl);
     if (struct_v >= 2) ::decode(auid, bl);
     else auid = CEPH_AUTH_UID_DEFAULT;
     string access_key;
     string secret_key;
    ::decode(access_key, bl);
    ::decode(secret_key, bl);
    if (struct_v < 6) {
      RGWAccessKey k;
      k.id = access_key;
      k.key = secret_key;
      access_keys[access_key] = k;
    }
    ::decode(display_name, bl);
    ::decode(user_email, bl);
    /* We populate swift_keys map later nowadays, but we have to decode. */
    string swift_name;
    string swift_key;
    if (struct_v >= 3) ::decode(swift_name, bl);
    if (struct_v >= 4) ::decode(swift_key, bl);
    if (struct_v >= 5)
      ::decode(user_id.id, bl);
    else
      user_id.id = access_key;
    if (struct_v >= 6) {
      ::decode(access_keys, bl);
      ::decode(subusers, bl);
    }
    suspended = 0;
    if (struct_v >= 7) {
      ::decode(suspended, bl);
    }
    if (struct_v >= 8) {
      ::decode(swift_keys, bl);
    }
    if (struct_v >= 10) {
      ::decode(max_buckets, bl);
    } else {
      max_buckets = RGW_DEFAULT_MAX_BUCKETS;
    }
    if (struct_v >= 11) {
      ::decode(caps, bl);
    }
    if (struct_v >= 12) {
      ::decode(op_mask, bl);
    } else {
      op_mask = RGW_OP_TYPE_ALL;
    }
    if (struct_v >= 13) {
      ::decode(system, bl);
      ::decode(default_placement, bl);
      ::decode(placement_tags, bl); /* tags of allowed placement rules */
    }
    if (struct_v >= 14) {
      ::decode(bucket_quota, bl);
    }
    if (struct_v >= 15) {
     ::decode(temp_url_keys, bl);
    }
    if (struct_v >= 16) {
      ::decode(user_quota, bl);
    }
    if (struct_v >= 17) {
      ::decode(user_id.tenant, bl);
    } else {
      user_id.tenant.clear();
    }
    DECODE_FINISH(bl);
  }
  void dump(Formatter *f) const;
  static void generate_test_instances(list<RGWUserInfo*>& o);

  void decode_json(JSONObj *obj);
};
WRITE_CLASS_ENCODER(RGWUserInfo)

struct rgw_bucket {
  std::string tenant;
  std::string name;
  std::string data_pool;
  std::string data_extra_pool; /* if not set, then we should use data_pool instead */
  std::string index_pool;
  std::string marker;
  std::string bucket_id;

  std::string oid; /*
                    * runtime in-memory only info. If not empty, points to the bucket instance object
                    */

  rgw_bucket() { }
  rgw_bucket(const cls_user_bucket& b) {
    name = b.name;
    data_pool = b.data_pool;
    data_extra_pool = b.data_extra_pool;
    index_pool = b.index_pool;
    marker = b.marker;
    bucket_id = b.bucket_id;
  }
  rgw_bucket(const char *n) : name(n) {
    assert(*n == '.'); // only rgw private buckets should be initialized without pool
    data_pool = index_pool = n;
    marker = "";
  }
  rgw_bucket(const char *t, const char *n, const char *dp, const char *ip, const char *m, const char *id, const char *h) :
    tenant(t), name(n), data_pool(dp), index_pool(ip), marker(m), bucket_id(id) {}

  void convert(cls_user_bucket *b) {
    b->name = name;
    b->data_pool = data_pool;
    b->data_extra_pool = data_extra_pool;
    b->index_pool = index_pool;
    b->marker = marker;
    b->bucket_id = bucket_id;
  }

  void encode(bufferlist& bl) const {
     ENCODE_START(8, 3, bl);
    ::encode(name, bl);
    ::encode(data_pool, bl);
    ::encode(marker, bl);
    ::encode(bucket_id, bl);
    ::encode(index_pool, bl);
    ::encode(data_extra_pool, bl);
    ::encode(tenant, bl);
    ENCODE_FINISH(bl);
  }
  void decode(bufferlist::iterator& bl) {
    DECODE_START_LEGACY_COMPAT_LEN(8, 3, 3, bl);
    ::decode(name, bl);
    ::decode(data_pool, bl);
    if (struct_v >= 2) {
      ::decode(marker, bl);
      if (struct_v <= 3) {
        uint64_t id;
        ::decode(id, bl);
        char buf[16];
        snprintf(buf, sizeof(buf), "%llu", (long long)id);
        bucket_id = buf;
      } else {
        ::decode(bucket_id, bl);
      }
    }
    if (struct_v >= 5) {
      ::decode(index_pool, bl);
    } else {
      index_pool = data_pool;
    }
    if (struct_v >= 7) {
      ::decode(data_extra_pool, bl);
    }
    if (struct_v >= 8) {
      ::decode(tenant, bl);
    }
    DECODE_FINISH(bl);
  }

  const string& get_data_extra_pool() {
    if (data_extra_pool.empty()) {
      return data_pool;
    }
    return data_extra_pool;
  }

  void dump(Formatter *f) const;
  void decode_json(JSONObj *obj);
  static void generate_test_instances(list<rgw_bucket*>& o);

  bool operator<(const rgw_bucket& b) const {
    return name.compare(b.name) < 0;
  }
};
WRITE_CLASS_ENCODER(rgw_bucket)

inline ostream& operator<<(ostream& out, const rgw_bucket &b) {
  out << b.name;
  if (b.name.compare(b.data_pool)) {
    out << "(@";
    string s;
    if (!b.index_pool.empty() && b.data_pool.compare(b.index_pool))
      s = "i=" + b.index_pool;
    if (!b.data_extra_pool.empty() && b.data_pool.compare(b.data_extra_pool)) {
      if (!s.empty()) {
        s += ",";
      }
      s += "e=" + b.data_extra_pool;
    }
    if (!s.empty()) {
      out << "{"  << s << "}";
    }

    out << b.data_pool << "[" << b.marker << "])";
  }
  return out;
}

struct rgw_bucket_shard {
  rgw_bucket bucket;
  int shard_id;

  rgw_bucket_shard() : shard_id(-1) {}
  rgw_bucket_shard(rgw_bucket& _b, int _sid) : bucket(_b), shard_id(_sid) {}

  bool operator<(const rgw_bucket_shard& b) const {
    if (bucket < b.bucket) {
      return true;
    }
    if (b.bucket < bucket) {
      return false;
    }
    return shard_id < b.shard_id;
  }
};


struct RGWObjVersionTracker {
  obj_version read_version;
  obj_version write_version;

  obj_version *version_for_read() {
    return &read_version;
  }

  obj_version *version_for_write() {
    if (write_version.ver == 0)
      return NULL;

    return &write_version;
  }

  obj_version *version_for_check() {
    if (read_version.ver == 0)
      return NULL;

    return &read_version;
  }

  void prepare_op_for_read(librados::ObjectReadOperation *op);
  void prepare_op_for_write(librados::ObjectWriteOperation *op);

  void apply_write() {
    read_version = write_version;
    write_version = obj_version();
  }

  void clear() {
    read_version = obj_version();
    write_version = obj_version();
  }

  void generate_new_write_ver(CephContext *cct);
};

enum RGWBucketFlags {
  BUCKET_SUSPENDED = 0x1,
  BUCKET_VERSIONED = 0x2,
  BUCKET_VERSIONS_SUSPENDED = 0x4,
};

struct RGWBucketInfo
{
  enum BIShardsHashType {
    MOD = 0
  };

  rgw_bucket bucket;
  rgw_user owner;
  uint32_t flags;
  string region;
  time_t creation_time;
  string placement_rule;
  bool has_instance_obj;
  RGWObjVersionTracker objv_tracker; /* we don't need to serialize this, for runtime tracking */
  obj_version ep_objv; /* entry point object version, for runtime tracking only */
  RGWQuotaInfo quota;

  // Represents the number of bucket index object shards:
  //   - value of 0 indicates there is no sharding (this is by default before this
  //     feature is implemented).
  //   - value of UINT32_T::MAX indicates this is a blind bucket.
  uint32_t num_shards;

  // Represents the bucket index shard hash type.
  uint8_t bucket_index_shard_hash_type;

  // Represents the shard number for blind bucket.
  const static uint32_t NUM_SHARDS_BLIND_BUCKET;

  bool requester_pays;

  void encode(bufferlist& bl) const {
     ENCODE_START(13, 4, bl);
     ::encode(bucket, bl);
     ::encode(owner.id, bl);
     ::encode(flags, bl);
     ::encode(region, bl);
     uint64_t ct = (uint64_t)creation_time;
     ::encode(ct, bl);
     ::encode(placement_rule, bl);
     ::encode(has_instance_obj, bl);
     ::encode(quota, bl);
     ::encode(num_shards, bl);
     ::encode(bucket_index_shard_hash_type, bl);
     ::encode(requester_pays, bl);
     ::encode(owner.tenant, bl);
     ENCODE_FINISH(bl);
  }
  void decode(bufferlist::iterator& bl) {
    DECODE_START_LEGACY_COMPAT_LEN_32(13, 4, 4, bl);
     ::decode(bucket, bl);
     if (struct_v >= 2) {
       string s;
       ::decode(s, bl);
       owner.from_str(s);
     }
     if (struct_v >= 3)
       ::decode(flags, bl);
     if (struct_v >= 5)
       ::decode(region, bl);
     if (struct_v >= 6) {
       uint64_t ct;
       ::decode(ct, bl);
       creation_time = (time_t)ct;
     }
     if (struct_v >= 7)
       ::decode(placement_rule, bl);
     if (struct_v >= 8)
       ::decode(has_instance_obj, bl);
     if (struct_v >= 9)
       ::decode(quota, bl);
     if (struct_v >= 10)
       ::decode(num_shards, bl);
     if (struct_v >= 11)
       ::decode(bucket_index_shard_hash_type, bl);
     if (struct_v >= 12)
       ::decode(requester_pays, bl);
     if (struct_v >= 13)
       ::decode(owner.tenant, bl);
     DECODE_FINISH(bl);
  }
  void dump(Formatter *f) const;
  static void generate_test_instances(list<RGWBucketInfo*>& o);

  void decode_json(JSONObj *obj);

  bool versioned() { return (flags & BUCKET_VERSIONED) != 0; }
  int versioning_status() { return flags & (BUCKET_VERSIONED | BUCKET_VERSIONS_SUSPENDED); }
  bool versioning_enabled() { return versioning_status() == BUCKET_VERSIONED; }

  RGWBucketInfo() : flags(0), creation_time(0), has_instance_obj(false), num_shards(0), bucket_index_shard_hash_type(MOD), requester_pays(false) {}
};
WRITE_CLASS_ENCODER(RGWBucketInfo)

struct RGWBucketEntryPoint
{
  rgw_bucket bucket;
  rgw_user owner;
  time_t creation_time;
  bool linked;

  bool has_bucket_info;
  RGWBucketInfo old_bucket_info;

  RGWBucketEntryPoint() : creation_time(0), linked(false), has_bucket_info(false) {}

  void encode(bufferlist& bl) const {
    ENCODE_START(9, 8, bl);
    ::encode(bucket, bl);
    ::encode(owner.id, bl);
    ::encode(linked, bl);
    uint64_t ctime = (uint64_t)creation_time;
    ::encode(ctime, bl);
    ::encode(owner, bl);
    ENCODE_FINISH(bl);
  }
  void decode(bufferlist::iterator& bl) {
    bufferlist::iterator orig_iter = bl;
    DECODE_START_LEGACY_COMPAT_LEN_32(9, 4, 4, bl);
    if (struct_v < 8) {
      /* ouch, old entry, contains the bucket info itself */
      old_bucket_info.decode(orig_iter);
      has_bucket_info = true;
      return;
    }
    has_bucket_info = false;
    ::decode(bucket, bl);
    ::decode(owner.id, bl);
    ::decode(linked, bl);
    uint64_t ctime;
    ::decode(ctime, bl);
    creation_time = (uint64_t)ctime;
    if (struct_v >= 9) {
      ::decode(owner, bl);
    }
    DECODE_FINISH(bl);
  }

  void dump(Formatter *f) const;
  void decode_json(JSONObj *obj);
};
WRITE_CLASS_ENCODER(RGWBucketEntryPoint)

struct RGWStorageStats
{
  RGWObjCategory category;
  uint64_t num_kb;
  uint64_t num_kb_rounded;
  uint64_t num_objects;

  RGWStorageStats() : category(RGW_OBJ_CATEGORY_NONE), num_kb(0), num_kb_rounded(0), num_objects(0) {}

  void dump(Formatter *f) const;
};

struct req_state;

class RGWEnv;

class RGWClientIO;

struct req_info {
  RGWEnv *env;
  RGWHTTPArgs args;
  map<string, string> x_meta_map;

  string host;
  const char *method;
  string script_uri;
  string request_uri;
  string effective_uri;
  string request_params;
  string domain;

  req_info(CephContext *cct, RGWEnv *_env);
  void rebuild_from(req_info& src);
  void init_meta_info(bool *found_bad_meta);
};

struct rgw_obj_key {
  string name;
  string instance;

  rgw_obj_key() {}
  rgw_obj_key(const string& n) {
    set(n);
  }
  rgw_obj_key(const string& n, const string& i) {
    set(n, i);
  }

  rgw_obj_key(const cls_rgw_obj_key& k) {
    set(k);
  }

  void set(const cls_rgw_obj_key& k) {
    name = k.name;
    instance = k.instance;
  }

  void transform(cls_rgw_obj_key *k) {
    k->name = name;
    k->instance = instance;
  }

  void set(const string& n) {
    name = n;
    instance.clear();
  }

  void set(const string& n, const string& i) {
    name = n;
    instance = i;
  }

  bool empty() const {
    return name.empty();
  }
  bool operator==(const rgw_obj_key& k) const {
    return (name.compare(k.name) == 0) &&
           (instance.compare(k.instance) == 0);
  }
  bool operator<(const rgw_obj_key& k) const {
    int r = name.compare(k.name);
    if (r == 0) {
      r = instance.compare(k.instance);
    }
    return (r < 0);
  }
  bool operator<=(const rgw_obj_key& k) const {
    return !(k < *this);
  }
  void encode(bufferlist& bl) const {
    ENCODE_START(1, 1, bl);
    ::encode(name, bl);
    ::encode(instance, bl);
    ENCODE_FINISH(bl);
  }
  void decode(bufferlist::iterator& bl) {
    DECODE_START(1, bl);
    ::decode(name, bl);
    ::decode(instance, bl);
    DECODE_FINISH(bl);
  }
  void dump(Formatter *f) const;
};
WRITE_CLASS_ENCODER(rgw_obj_key)

inline ostream& operator<<(ostream& out, const rgw_obj_key &o) {
  if (o.instance.empty()) {
    return out << o.name;
  } else {
    return out << o.name << "[" << o.instance << "]";
  }
}

struct rgw_aws4_auth {
  string date;
  string expires;
  string credential;
  string signedheaders;
  string signed_hdrs;
  string access_key_id;
  string credential_scope;
  string canonical_uri;
  string canonical_qs;
  string canonical_hdrs;
  string signature;
  string new_signature;
  string payload_hash;
};

/** Store all the state necessary to complete and respond to an HTTP request*/
struct req_state {
   CephContext *cct;
   RGWClientIO *cio;
   http_op op;
   RGWOpType op_type;
   bool content_started;
   int format;
   ceph::Formatter *formatter;
   string decoded_uri;
   string relative_uri;
   const char *length;
   int64_t content_length;
   map<string, string> generic_attrs;
   struct rgw_err err;
   bool expect_cont;
   bool header_ended;
   uint64_t obj_size;
   bool enable_ops_log;
   bool enable_usage_log;
   uint8_t defer_to_bucket_acls;
   uint32_t perm_mask;
   utime_t header_time;

   /* Set once when req_state is initialized and not violated thereafter */
   string bucket_tenant;
   string bucket_name;

   rgw_bucket bucket;
   rgw_obj_key object;
   string src_tenant_name;
   string src_bucket_name;
   rgw_obj_key src_object;
   ACLOwner bucket_owner;
   ACLOwner owner;

   string region_endpoint;
   string bucket_instance_id;

   RGWBucketInfo bucket_info;
   map<string, bufferlist> bucket_attrs;
   bool bucket_exists;

   bool has_bad_meta;

   RGWUserInfo user; 
   RGWAccessControlPolicy *bucket_acl;
   RGWAccessControlPolicy *object_acl;

   bool system_request;

   string canned_acl;
   bool has_acl_header;
   const char *http_auth;
   bool local_source; /* source is local */

   int prot_flags;

   const char *os_auth_token;
   string swift_user;
   string swift_groups;

   /* aws4 auth support */
   bool   aws4_auth_needs_complete;

   rgw_aws4_auth *aws4_auth;

   utime_t time;

   void *obj_ctx;

   string dialect;

   string req_id;

   string trans_id;

   req_info info;

   req_state(CephContext *_cct, class RGWEnv *e);
   ~req_state();
};

/** Store basic data on an object */
struct RGWObjEnt {
  rgw_obj_key key;
  std::string ns;
  rgw_user owner;
  std::string owner_display_name;
  uint64_t size;
  utime_t mtime;
  string etag;
  string content_type;
  string tag;
  uint32_t flags;
  uint64_t versioned_epoch;

  RGWObjEnt() : size(0), flags(0), versioned_epoch(0) {}

  void dump(Formatter *f) const;

  bool is_current() {
    uint32_t test_flags = RGW_BUCKET_DIRENT_FLAG_VER | RGW_BUCKET_DIRENT_FLAG_CURRENT;
    return (flags & RGW_BUCKET_DIRENT_FLAG_VER) == 0 ||
           (flags & test_flags) == test_flags;
  }
  bool is_delete_marker() { return (flags & RGW_BUCKET_DIRENT_FLAG_DELETE_MARKER) != 0; }
  bool is_visible() {
    return is_current() && !is_delete_marker();
  }
};

/** Store basic data on bucket */
struct RGWBucketEnt {
  rgw_bucket bucket;
  size_t size;
  size_t size_rounded;
  time_t creation_time;
  uint64_t count;

  RGWBucketEnt() : size(0), size_rounded(0), creation_time(0), count(0) {}

  RGWBucketEnt(const cls_user_bucket_entry& e) {
    bucket = e.bucket;
    size = e.size;
    size_rounded = e.size_rounded;
    creation_time = e.creation_time;
    count = e.count;
  }

  void convert(cls_user_bucket_entry *b) {
    bucket.convert(&b->bucket);
    b->size = size;
    b->size_rounded = size_rounded;
    b->creation_time = creation_time;
    b->count = count;
  }

  void encode(bufferlist& bl) const {
    ENCODE_START(5, 5, bl);
    uint64_t s = size;
    __u32 mt = creation_time;
    string empty_str;  // originally had the bucket name here, but we encode bucket later
    ::encode(empty_str, bl);
    ::encode(s, bl);
    ::encode(mt, bl);
    ::encode(count, bl);
    ::encode(bucket, bl);
    s = size_rounded;
    ::encode(s, bl);
    ENCODE_FINISH(bl);
  }
  void decode(bufferlist::iterator& bl) {
    DECODE_START_LEGACY_COMPAT_LEN(5, 5, 5, bl);
    __u32 mt;
    uint64_t s;
    string empty_str;  // backward compatibility
    ::decode(empty_str, bl);
    ::decode(s, bl);
    ::decode(mt, bl);
    size = s;
    creation_time = mt;
    if (struct_v >= 2)
      ::decode(count, bl);
    if (struct_v >= 3)
      ::decode(bucket, bl);
    if (struct_v >= 4)
      ::decode(s, bl);
    size_rounded = s;
    DECODE_FINISH(bl);
  }
  void dump(Formatter *f) const;
  static void generate_test_instances(list<RGWBucketEnt*>& o);
};
WRITE_CLASS_ENCODER(RGWBucketEnt)

class rgw_obj {
  std::string orig_obj;
  std::string loc;
  std::string object;
  std::string instance;
public:
  const std::string& get_object() const { return object; }
  const std::string& get_orig_obj() const { return orig_obj; }
  const std::string& get_loc() const { return loc; }
  const std::string& get_instance() const { return instance; }
  rgw_bucket bucket;
  std::string ns;

  bool in_extra_data; /* in-memory only member, does not serialize */

  // Represents the hash index source for this object once it is set (non-empty)
  std::string index_hash_source;

  rgw_obj() : in_extra_data(false) {}
  rgw_obj(rgw_bucket& b, const std::string& o) : in_extra_data(false) {
    init(b, o);
  }
  rgw_obj(rgw_bucket& b, const rgw_obj_key& k) : in_extra_data(false) {
    from_index_key(b, k);
  }
  void init(rgw_bucket& b, const std::string& o) {
    bucket = b;
    set_obj(o);
    reset_loc();
  }
  void init_ns(rgw_bucket& b, const std::string& o, const std::string& n) {
    bucket = b;
    set_ns(n);
    set_obj(o);
    reset_loc();
  }
  int set_ns(const char *n) {
    if (!n)
      return -EINVAL;
    string ns_str(n);
    return set_ns(ns_str);
  }
  int set_ns(const string& n) {
    if (n[0] == '_')
      return -EINVAL;
    ns = n;
    set_obj(orig_obj);
    return 0;
  }
  int set_instance(const string& i) {
    if (i[0] == '_')
      return -EINVAL;
    instance = i;
    set_obj(orig_obj);
    return 0;
  }

  int clear_instance() {
    return set_instance(string());
  }

  void set_loc(const string& k) {
    loc = k;
  }

  void reset_loc() {
    loc.clear();
    /*
     * For backward compatibility. Older versions used to have object locator on all objects,
     * however, the orig_obj was the effective object locator. This had the same effect as not
     * having object locator at all for most objects but the ones that started with underscore as
     * these were escaped.
     */
    if (orig_obj[0] == '_' && ns.empty()) {
      loc = orig_obj;
    }
  }

  bool have_null_instance() {
    return instance == "null";
  }

  bool have_instance() {
    return !instance.empty();
  }

  bool need_to_encode_instance() {
    return have_instance() && !have_null_instance();
  }

  void set_obj(const string& o) {
    object.reserve(128);

    orig_obj = o;
    if (ns.empty() && !need_to_encode_instance()) {
      if (o.empty()) {
        return;
      }
      if (o.size() < 1 || o[0] != '_') {
        object = o;
        return;
      }
      object = "_";
      object.append(o);
    } else {
      object = "_";
      object.append(ns);
      if (need_to_encode_instance()) {
        object.append(string(":") + instance);
      }
      object.append("_");
      object.append(o);
    }
    reset_loc();
  }

  /*
   * get the object's key name as being referred to by the bucket index.
   */
  string get_index_key_name() const {
    if (ns.empty()) {
      if (orig_obj.size() < 1 || orig_obj[0] != '_') {
        return orig_obj;
      }
      return string("_") + orig_obj;
    };

    char buf[ns.size() + 16];
    snprintf(buf, sizeof(buf), "_%s_", ns.c_str());
    return string(buf) + orig_obj;
  };

  void from_index_key(rgw_bucket& b, const rgw_obj_key& key) {
    if (key.name[0] != '_') {
      init(b, key.name);
      set_instance(key.instance);
      return;
    }
    if (key.name[1] == '_') {
      init(b, key.name.substr(1));
      set_instance(key.instance);
      return;
    }
    ssize_t pos = key.name.find('_', 1);
    if (pos < 0) {
      /* shouldn't happen, just use key */
      init(b, key.name);
      set_instance(key.instance);
      return;
    }

    init_ns(b, key.name.substr(pos + 1), key.name.substr(1, pos -1));
    set_instance(key.instance);
  }

  void get_index_key(rgw_obj_key *key) const {
    key->name = get_index_key_name();
    key->instance = instance;
  }

  static void parse_ns_field(string& ns, string& instance) {
    int pos = ns.find(':');
    if (pos >= 0) {
      instance = ns.substr(pos + 1);
      ns = ns.substr(0, pos);
    } else {
      instance.clear();
    }
  }

  string& get_hash_object() {
    return index_hash_source.empty() ? orig_obj : index_hash_source;
  }
  /**
   * Translate a namespace-mangled object name to the user-facing name
   * existing in the given namespace.
   *
   * If the object is part of the given namespace, it returns true
   * and cuts down the name to the unmangled version. If it is not
   * part of the given namespace, it returns false.
   */
  static bool translate_raw_obj_to_obj_in_ns(string& obj, string& instance, string& ns) {
    if (obj[0] != '_') {
      if (ns.empty()) {
        return true;
      }
      return false;
    }

    string obj_ns;
    bool ret = parse_raw_oid(obj, &obj, &instance, &obj_ns);
    if (!ret) {
      return ret;
    }

    return (ns == obj_ns);
  }

  static bool parse_raw_oid(const string& oid, string *obj_name, string *obj_instance, string *obj_ns) {
    obj_instance->clear();
    obj_ns->clear();
    if (oid[0] != '_') {
      *obj_name = oid;
      return true;
    }

    if (oid.size() >= 2 && oid[1] == '_') {
      *obj_name = oid.substr(1);
      return true;
    }

    if (oid[0] != '_' || oid.size() < 3) // for namespace, min size would be 3: _x_
      return false;

    int pos = oid.find('_', 1);
    if (pos <= 1) // if it starts with __, it's not in our namespace
      return false;

    *obj_ns = oid.substr(1, pos - 1);
    parse_ns_field(*obj_ns, *obj_instance);

    *obj_name = oid.substr(pos + 1);
    return true;
  }

  /**
   * Given a mangled object name and an empty namespace string, this
   * function extracts the namespace into the string and sets the object
   * name to be the unmangled version.
   *
   * It returns true after successfully doing so, or
   * false if it fails.
   */
  static bool strip_namespace_from_object(string& obj, string& ns, string& instance) {
    ns.clear();
    instance.clear();
    if (obj[0] != '_') {
      return true;
    }

    size_t pos = obj.find('_', 1);
    if (pos == string::npos) {
      return false;
    }

    if (obj[1] == '_') {
      obj = obj.substr(1);
      return true;
    }

    size_t period_pos = obj.find('.');
    if (period_pos < pos) {
      return false;
    }

    ns = obj.substr(1, pos-1);
    obj = obj.substr(pos+1, string::npos);

    parse_ns_field(ns, instance);
    return true;
  }

  void set_in_extra_data(bool val) {
    in_extra_data = val;
  }

  bool is_in_extra_data() const {
    return in_extra_data;
  }

  void encode(bufferlist& bl) const {
    ENCODE_START(5, 3, bl);
    ::encode(bucket.name, bl);
    ::encode(loc, bl);
    ::encode(ns, bl);
    ::encode(object, bl);
    ::encode(bucket, bl);
    ::encode(instance, bl);
    if (!ns.empty() || !instance.empty()) {
      ::encode(orig_obj, bl);
    }
    ENCODE_FINISH(bl);
  }
  void decode(bufferlist::iterator& bl) {
    DECODE_START_LEGACY_COMPAT_LEN(5, 3, 3, bl);
    ::decode(bucket.name, bl);
    ::decode(loc, bl);
    ::decode(ns, bl);
    ::decode(object, bl);
    if (struct_v >= 2)
      ::decode(bucket, bl);
    if (struct_v >= 4)
      ::decode(instance, bl);
    if (ns.empty() && instance.empty()) {
      if (object[0] != '_') {
        orig_obj = object;
      } else {
	orig_obj = object.substr(1);
      }
    } else {
      if (struct_v >= 5) {
        ::decode(orig_obj, bl);
      } else {
        ssize_t pos = object.find('_', 1);
        if (pos < 0) {
          throw buffer::error();
        }
        orig_obj = object.substr(pos);
      }
    }
    DECODE_FINISH(bl);
  }
  void dump(Formatter *f) const;
  static void generate_test_instances(list<rgw_obj*>& o);

  bool operator==(const rgw_obj& o) const {
    return (object.compare(o.object) == 0) &&
           (bucket.name.compare(o.bucket.name) == 0) &&
           (ns.compare(o.ns) == 0) &&
           (instance.compare(o.instance) == 0);
  }
  bool operator<(const rgw_obj& o) const {
    int r = bucket.name.compare(o.bucket.name);
    if (r == 0) {
     r = object.compare(o.object);
     if (r == 0) {
       r = ns.compare(o.ns);
       if (r == 0) {
         r = instance.compare(o.instance);
       }
     }
    }

    return (r < 0);
  }
};
WRITE_CLASS_ENCODER(rgw_obj)

struct rgw_cache_entry_info {
  string cache_locator;
  uint64_t gen;

  rgw_cache_entry_info() : gen(0) {}
};

inline ostream& operator<<(ostream& out, const rgw_obj &o) {
  return out << o.bucket.name << ":" << o.get_object();
}

static inline bool str_startswith(const string& str, const string& prefix)
{
  return (str.compare(0, prefix.size(), prefix) == 0);
}

static inline void buf_to_hex(const unsigned char *buf, int len, char *str)
{
  int i;
  str[0] = '\0';
  for (i = 0; i < len; i++) {
    sprintf(&str[i*2], "%02x", (int)buf[i]);
  }
}

static inline int hexdigit(char c)
{
  if (c >= '0' && c <= '9')
    return (c - '0');
  c = toupper(c);
  if (c >= 'A' && c <= 'F')
    return c - 'A' + 0xa;
  return -EINVAL;
}

static inline int hex_to_buf(const char *hex, char *buf, int len)
{
  int i = 0;
  const char *p = hex;
  while (*p) {
    if (i >= len)
      return -EINVAL;
    buf[i] = 0;
    int d = hexdigit(*p);
    if (d < 0)
      return d;
    buf[i] = d << 4;
    p++;
    if (!*p)
      return -EINVAL;
    d = hexdigit(*p);
    if (d < 0)
      return -d;
    buf[i] += d;
    i++;
    p++;
  }
  return i;
}

static inline int rgw_str_to_bool(const char *s, int def_val)
{
  if (!s)
    return def_val;

  return (strcasecmp(s, "on") == 0 ||
          strcasecmp(s, "yes") == 0 ||
          strcasecmp(s, "1") == 0);
}

static inline void append_rand_alpha(CephContext *cct, const string& src, string& dest, int len)
{
  dest = src;
  char buf[len + 1];
  gen_rand_alphanumeric(cct, buf, len);
  dest.append("_");
  dest.append(buf);
}

static inline const char *rgw_obj_category_name(RGWObjCategory category)
{
  switch (category) {
  case RGW_OBJ_CATEGORY_NONE:
    return "rgw.none";
  case RGW_OBJ_CATEGORY_MAIN:
    return "rgw.main";
  case RGW_OBJ_CATEGORY_SHADOW:
    return "rgw.shadow";
  case RGW_OBJ_CATEGORY_MULTIMETA:
    return "rgw.multimeta";
  }

  return "unknown";
}

static inline uint64_t rgw_rounded_kb(uint64_t bytes)
{
  return (bytes + 1023) / 1024;
}

static inline uint64_t rgw_rounded_objsize_kb(uint64_t bytes)
{
  return ((bytes + 4095) & ~4095) / 1024;
}

extern string rgw_string_unquote(const string& s);
extern void parse_csv_string(const string& ival, vector<string>& ovals);
extern int parse_key_value(string& in_str, string& key, string& val);
extern int parse_key_value(string& in_str, const char *delim, string& key, string& val);
/** time parsing */
extern int parse_time(const char *time_str, time_t *time);
extern bool parse_rfc2616(const char *s, struct tm *t);
extern bool parse_iso8601(const char *s, struct tm *t, bool extended_format = true);
extern string rgw_trim_whitespace(const string& src);
extern string rgw_trim_quotes(const string& val);


/** Check if the req_state's user has the necessary permissions
 * to do the requested action */
extern bool verify_bucket_permission(struct req_state * s,
                                     RGWAccessControlPolicy * bucket_acl,
                                     int perm);
extern bool verify_bucket_permission(struct req_state *s, int perm);
extern bool verify_object_permission(struct req_state *s,
                                     RGWAccessControlPolicy *bucket_acl,
                                     RGWAccessControlPolicy *object_acl,
                                     int perm);
extern bool verify_object_permission(struct req_state *s, int perm);
/** Convert an input URL into a sane object name
 * by converting %-escaped strings into characters, etc*/
<<<<<<< HEAD
extern void rgw_uri_escape_char(char c, string& dst);
extern bool url_decode(string& src_str, string& dest_str, bool in_query = false);
=======
extern bool url_decode(const string& src_str, string& dest_str, bool in_query = false);
>>>>>>> e7420f12
extern void url_encode(const string& src, string& dst);

/* destination should be CEPH_CRYPTO_HMACSHA1_DIGESTSIZE bytes long */
extern void calc_hmac_sha1(const char *key, int key_len,
                          const char *msg, int msg_len, char *dest);
/* destination should be CEPH_CRYPTO_HMACSHA256_DIGESTSIZE bytes long */
extern void calc_hmac_sha256(const char *key, int key_len, const char *msg, int msg_len, char *dest);
extern void calc_hash_sha256(const char *msg, int len, string& dest);
extern void calc_hash_sha256(const string& msg, string& dest);

using ceph::crypto::SHA256;
extern SHA256* calc_hash_sha256_open_stream();
extern void    calc_hash_sha256_update_stream(SHA256 *hash, const char *msg, int len);
extern string  calc_hash_sha256_close_stream(SHA256 **hash);

extern int rgw_parse_op_type_list(const string& str, uint32_t *perm);

#endif<|MERGE_RESOLUTION|>--- conflicted
+++ resolved
@@ -155,16 +155,13 @@
 #define ERR_INVALID_ACCESS_KEY   2028
 #define ERR_MALFORMED_XML        2029
 #define ERR_USER_EXIST           2030
-<<<<<<< HEAD
-#define ERR_AMZ_CONTENT_SHA256_MISMATCH 2031
-=======
 #define ERR_NOT_SLO_MANIFEST     2031
 #define ERR_EMAIL_EXIST          2032
 #define ERR_KEY_EXIST            2033
 #define ERR_INVALID_SECRET_KEY   2034
 #define ERR_INVALID_KEY_TYPE     2035
 #define ERR_INVALID_CAP          2036
->>>>>>> e7420f12
+#define ERR_AMZ_CONTENT_SHA256_MISMATCH 2037
 #define ERR_USER_SUSPENDED       2100
 #define ERR_INTERNAL_ERROR       2200
 #define ERR_NOT_IMPLEMENTED      2201
@@ -1735,12 +1732,8 @@
 extern bool verify_object_permission(struct req_state *s, int perm);
 /** Convert an input URL into a sane object name
  * by converting %-escaped strings into characters, etc*/
-<<<<<<< HEAD
 extern void rgw_uri_escape_char(char c, string& dst);
-extern bool url_decode(string& src_str, string& dest_str, bool in_query = false);
-=======
 extern bool url_decode(const string& src_str, string& dest_str, bool in_query = false);
->>>>>>> e7420f12
 extern void url_encode(const string& src, string& dst);
 
 /* destination should be CEPH_CRYPTO_HMACSHA1_DIGESTSIZE bytes long */
