--- conflicted
+++ resolved
@@ -266,8 +266,7 @@
 int ReplicatedPG::do_command(vector<string>& cmd, ostream& ss,
 			     bufferlist& idata, bufferlist& odata)
 {
-<<<<<<< HEAD
-
+  const pg_missing_t &missing = pg_log.get_missing();
   map<string, cmd_vartype> cmdmap;
   string prefix;
 
@@ -291,11 +290,6 @@
   string command;
   cmd_getval(g_ceph_context, cmdmap, "cmd", command);
   if (command == "query") {
-=======
-  const pg_missing_t &missing = pg_log.get_missing();
-
-  if (cmd.size() && cmd[0] == "query") {
->>>>>>> 1cb7dbd9
     JSONFormatter jsf(true);
     jsf.open_object_section("pg");
     jsf.dump_string("state", pg_state_string(get_state()));
