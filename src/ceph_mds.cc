--- conflicted
+++ resolved
@@ -213,15 +213,12 @@
   global_print_banner();
 
   SimpleMessenger *messenger = new SimpleMessenger(g_ceph_context);
-<<<<<<< HEAD
+  messenger->set_cluster_protocol(CEPH_MDS_PROTOCOL);
+
   int r = messenger->bind(g_conf->public_addr, getpid());
   if (r < 0)
     exit(1);
-=======
-  messenger->set_cluster_protocol(CEPH_MDS_PROTOCOL);
-
-  messenger->bind(g_conf->public_addr, getpid());
->>>>>>> 94f55f48
+
   cout << "starting " << g_conf->name << " at " << messenger->get_ms_addr()
        << std::endl;
   messenger->register_entity(entity_name_t::MDS(-1));
