--- conflicted
+++ resolved
@@ -1,21 +1,13 @@
 
 overrides:
-<<<<<<< HEAD
-    ceph:
-        log-whitelist:
-          - OSD full dropping all updates
-          - OSD near full
-        conf:
-            osd:
-              osd objectstore: memstore
-              memstore device bytes: 100000000
-=======
   ceph:
+    log-whitelist:
+      - OSD full dropping all updates
+      - OSD near full
     conf:
       osd:
         osd objectstore: memstore
         memstore device bytes: 100000000
->>>>>>> 51722def
 
 tasks:
   - cephfs_test_runner:
